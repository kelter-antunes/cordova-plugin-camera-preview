--- conflicted
+++ resolved
@@ -1,12 +1,6 @@
-//cordova.define("com.mbppower.camerapreview.CameraPreview", function(require, exports, module) {
 var argscheck = require('cordova/argscheck'),
-<<<<<<< HEAD
-  utils = require('cordova/utils'),
-  exec = require('cordova/exec');
-=======
     utils = require('cordova/utils'),
     exec = require('cordova/exec');
->>>>>>> 981dfa30
 
 var PLUGIN_NAME = "CameraPreview";
 
@@ -14,37 +8,24 @@
 
 CameraPreview.setOnPictureTakenHandler = function(onPictureTaken) {
   exec(onPictureTaken, onPictureTaken, PLUGIN_NAME, "setOnPictureTakenHandler", []);
-<<<<<<< HEAD
-=======
 };
 
 CameraPreview.setOnLogHandler = function(onLog) {
   exec(onLog, onLog, PLUGIN_NAME, "wLog", []);
->>>>>>> 981dfa30
 };
 
-//@param rect {x: 0, y: 0, width: 100, height:100}
-//@param defaultCamera "front" | "back"
-<<<<<<< HEAD
-CameraPreview.startCamera = function(rect, defaultCamera, tapEnabled, dragEnabled, toBack, alpha) {
+CameraPreview.startCamera = function(rect, defaultCamera, tapEnabled, dragEnabled, toBack, alpha, onSuccess, onError) {
   if (typeof(alpha) === 'undefined') alpha = 1;
-  exec(null, null, PLUGIN_NAME, "startCamera", [rect.x, rect.y, rect.width, rect.height, defaultCamera, !!tapEnabled, !!dragEnabled, !!toBack, alpha]);
-=======
-CameraPreview.startCamera = function(rect, startCamera, callback) {
-  exec(callback, callback, PLUGIN_NAME, "startCamera", [rect.x, rect.y, rect.width, rect.height, startCamera, false, false, true]);
->>>>>>> 981dfa30
+  exec(onSuccess, onError, PLUGIN_NAME, "startCamera", [rect.x, rect.y, rect.width, rect.height, defaultCamera, !!tapEnabled, !!dragEnabled, !!toBack, alpha]);
 };
+
 CameraPreview.stopCamera = function() {
   exec(null, null, PLUGIN_NAME, "stopCamera", []);
 };
-//@param size {maxWidth: 100, maxHeight:100}
+
 CameraPreview.takePicture = function(size) {
   var params = [0, 0];
-<<<<<<< HEAD
-  if (size) {
-=======
   if(size){
->>>>>>> 981dfa30
     params = [size.maxWidth, size.maxHeight];
   }
   exec(null, null, PLUGIN_NAME, "takePicture", params);
@@ -54,10 +35,6 @@
   exec(null, null, PLUGIN_NAME, "setColorEffect", [effect]);
 };
 
-<<<<<<< HEAD
-/**
- * @param int zoom
- */
 CameraPreview.setZoom = function(zoom) {
   exec(null, null, PLUGIN_NAME, "setZoom", [zoom]);
 }
@@ -77,12 +54,8 @@
   exec(null, null, PLUGIN_NAME, "setFlashMode", [flash]);
 }
 
-CameraPreview.switchCamera = function() {
-  exec(null, null, PLUGIN_NAME, "switchCamera", []);
-=======
-CameraPreview.switchCamera = function(callback) {
-  exec(callback, callback, PLUGIN_NAME, "switchCamera", []);
->>>>>>> 981dfa30
+CameraPreview.switchCamera = function(onSuccess, onError) {
+  exec(onSuccess, onError, PLUGIN_NAME, "switchCamera", []);
 };
 
 CameraPreview.hide = function() {
@@ -95,8 +68,6 @@
 
 CameraPreview.disable = function(disable) {
   exec(null, null, PLUGIN_NAME, "disable", [disable]);
-<<<<<<< HEAD
-=======
 };
 
 CameraPreview.getSupportedPreviewSizes = function (callback) {
@@ -105,9 +76,6 @@
 
 CameraPreview.getSupportedPictureSizes = function (callback) {
   exec(callback, callback, PLUGIN_NAME, "getSupportedPictureSizes", []);
->>>>>>> 981dfa30
 };
 
-module.exports = CameraPreview;
-
-//});+module.exports = CameraPreview;