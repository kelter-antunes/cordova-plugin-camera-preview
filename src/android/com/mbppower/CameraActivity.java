package com.mbppower;

import android.app.Activity;
import android.content.pm.ActivityInfo;
import android.app.Fragment;
import android.content.Context;
import android.content.pm.PackageManager;
import android.graphics.Bitmap;
import android.graphics.Bitmap.CompressFormat;
import android.util.Base64;
import android.graphics.BitmapFactory;
import android.graphics.Canvas;
import android.graphics.ImageFormat;
import android.graphics.Matrix;
import android.graphics.Rect;
import android.graphics.YuvImage;
import android.hardware.Camera;
import android.os.Bundle;
import android.util.Log;
import android.util.DisplayMetrics;
import android.view.Gravity;
import android.view.LayoutInflater;
import android.view.Surface;
import android.view.SurfaceHolder;
import android.view.SurfaceView;
import android.view.View;
import android.view.ViewGroup;
import android.view.ViewTreeObserver;
import android.widget.FrameLayout;
import android.widget.ImageView;
import android.widget.RelativeLayout;

import org.apache.cordova.LOG;

import java.io.ByteArrayOutputStream;
import java.io.File;
import java.io.FileOutputStream;
import java.io.IOException;
import java.lang.Exception;
import java.lang.Integer;
import java.text.SimpleDateFormat;
import java.util.Date;
import java.util.List;

public class CameraActivity extends Fragment {

<<<<<<< HEAD
  public interface CameraPreviewListener {
    public void onPictureTaken(String originalPicturePath, String previewPicturePath);
  }

  private CameraPreviewListener eventListener;
  private static final String TAG = "CameraActivity";
  public FrameLayout mainLayout;
  public FrameLayout frameContainerLayout;

  private Preview mPreview;
  private boolean canTakePicture = true;

  private View view;
  private Camera.Parameters cameraParameters;
  private Camera mCamera;
  private int numberOfCameras;
  private int cameraCurrentlyLocked;

  // The first rear facing camera
  private int defaultCameraId;
  public String defaultCamera;
  public boolean tapToTakePicture;
  public boolean dragEnabled;

  public int width;
  public int height;
  public int x;
  public int y;

  public void setEventListener(CameraPreviewListener listener){
    eventListener = listener;
  }

  private String appResourcesPackage;

  @Override
  public View onCreateView(LayoutInflater inflater, ViewGroup container, Bundle savedInstanceState) {
    appResourcesPackage = getActivity().getPackageName();

    // Inflate the layout for this fragment
    view = inflater.inflate(getResources().getIdentifier("camera_activity", "layout", appResourcesPackage), container, false);
    createCameraPreview();
    return view;
  }

  @Override
  public void onCreate(Bundle savedInstanceState) {
    super.onCreate(savedInstanceState);
  }
  public void setRect(int x, int y, int width, int height){
    this.x = x;
    this.y = y;
    this.width = width;
    this.height = height;
  }

  private void createCameraPreview(){
    if(mPreview == null) {
      setDefaultCameraId();

      //set box position and size
      FrameLayout.LayoutParams layoutParams = new FrameLayout.LayoutParams(width, height);
      layoutParams.setMargins(x, y, 0, 0);
      frameContainerLayout = (FrameLayout) view.findViewById(getResources().getIdentifier("frame_container", "id", appResourcesPackage));
      frameContainerLayout.setLayoutParams(layoutParams);

      //video view
      mPreview = new Preview(getActivity());
      mainLayout = (FrameLayout) view.findViewById(getResources().getIdentifier("video_view", "id", appResourcesPackage));
      mainLayout.setLayoutParams(new RelativeLayout.LayoutParams(RelativeLayout.LayoutParams.MATCH_PARENT, RelativeLayout.LayoutParams.MATCH_PARENT));
      mainLayout.addView(mPreview);
      mainLayout.setEnabled(false);

      final GestureDetector gestureDetector = new GestureDetector(getActivity().getApplicationContext(), new TapGestureDetector());

      getActivity().runOnUiThread(new Runnable() {
        @Override
        public void run() {
          frameContainerLayout.setClickable(true);
          frameContainerLayout.setOnTouchListener(new View.OnTouchListener() {

            private int mLastTouchX;
            private int mLastTouchY;
            private int mPosX = 0;
            private int mPosY = 0;

            @Override
            public boolean onTouch(View v, MotionEvent event) {
              FrameLayout.LayoutParams layoutParams = (FrameLayout.LayoutParams) frameContainerLayout.getLayoutParams();


              boolean isSingleTapTouch = gestureDetector.onTouchEvent(event);
              if (event.getAction() != MotionEvent.ACTION_MOVE && isSingleTapTouch) {
                if (tapToTakePicture) {
                  takePicture(0, 0);
                }
                return true;
              }
              else {
                if (dragEnabled) {
                  int x;
                  int y;

                  switch (event.getAction()) {
                    case MotionEvent.ACTION_DOWN:
                      if(mLastTouchX == 0 || mLastTouchY == 0) {
                        mLastTouchX = (int)event.getRawX() - layoutParams.leftMargin;
                        mLastTouchY = (int)event.getRawY() - layoutParams.topMargin;
                      }
                      else{
                        mLastTouchX = (int)event.getRawX();
                        mLastTouchY = (int)event.getRawY();
                      }
                      break;
                    case MotionEvent.ACTION_MOVE:

                      x = (int) event.getRawX();
                      y = (int) event.getRawY();

                      final float dx = x - mLastTouchX;
                      final float dy = y - mLastTouchY;

                      mPosX += dx;
                      mPosY += dy;

                      layoutParams.leftMargin = mPosX;
                      layoutParams.topMargin = mPosY;

                      frameContainerLayout.setLayoutParams(layoutParams);

                      // Remember this touch position for the next move event
                      mLastTouchX = x;
                      mLastTouchY = y;

                      break;
                    default:
                      break;
                  }
                }
              }
              return true;
            }
          });
=======

    public interface CameraPreviewListener {
        void onPictureTaken(String originalPicture);
    }


    private CameraPreviewListener eventListener;
    private static final String TAG = "CameraPreview";
    public FrameLayout mainLayout;
    public FrameLayout frameContainerLayout;

    private Preview mPreview;
    private boolean canTakePicture = true;

    private View view;
    private Camera.Parameters cameraParameters;
    private Camera mCamera;
    private int numberOfCameras;
    private int cameraCurrentlyLocked;

    // The first rear facing camera
    private int defaultCameraId;
    public String defaultCamera;
    public boolean tapToTakePicture;
    public boolean dragEnabled;

    public int width;
    public int height;
    public int x;
    public int y;

    public void setEventListener(CameraPreviewListener listener) {
        eventListener = listener;
    }

    private String appResourcesPackage;

    @Override
    public View onCreateView(LayoutInflater inflater, ViewGroup container, Bundle savedInstanceState) {
        appResourcesPackage = getActivity().getPackageName();

        // Inflate the layout for this fragment
        view = inflater.inflate(getResources().getIdentifier("camera_activity", "layout", appResourcesPackage), container, false);
        createCameraPreview();
        return view;
    }

    @Override
    public void onCreate(Bundle savedInstanceState) {
        super.onCreate(savedInstanceState);
        getActivity().setRequestedOrientation(ActivityInfo.SCREEN_ORIENTATION_PORTRAIT);
    }

    public void setRect(int x, int y, int width, int height) {
        this.x = x;
        this.y = y;
        this.width = width;
        this.height = height;
    }

    private void createCameraPreview() {
        if (mPreview == null) {
            setDefaultCameraId();

            //set box position and size
            FrameLayout.LayoutParams layoutParams = new FrameLayout.LayoutParams(width, height);
            layoutParams.setMargins(x, y, 0, 0);
            frameContainerLayout = (FrameLayout) view.findViewById(getResources().getIdentifier("frame_container", "id", appResourcesPackage));
            frameContainerLayout.setLayoutParams(layoutParams);

            //video view
            mPreview = new Preview(getActivity());
            mainLayout = (FrameLayout) view.findViewById(getResources().getIdentifier("video_view", "id", appResourcesPackage));
            mainLayout.setLayoutParams(new RelativeLayout.LayoutParams(RelativeLayout.LayoutParams.MATCH_PARENT, RelativeLayout.LayoutParams.MATCH_PARENT));
            mainLayout.addView(mPreview);
            mainLayout.setEnabled(false);
>>>>>>> 981dfa30
        }
      });
    }
<<<<<<< HEAD
  }
=======

    private void setDefaultCameraId() {

        // Find the total number of cameras available
        numberOfCameras = Camera.getNumberOfCameras();

        int camId = defaultCamera.equals("front") ? Camera.CameraInfo.CAMERA_FACING_FRONT : Camera.CameraInfo.CAMERA_FACING_BACK;

        // Find the ID of the default camera
        Camera.CameraInfo cameraInfo = new Camera.CameraInfo();
        for (int i = 0; i < numberOfCameras; i++) {
            Camera.getCameraInfo(i, cameraInfo);
            if (cameraInfo.facing == camId) {
                defaultCameraId = camId;
                break;
            }
        }
    }

    @Override
    public void onResume() {
        super.onResume();

        mCamera = Camera.open(defaultCameraId);
	
        if (cameraParameters != null) {
	    mCamera.setParameters(cameraParameters);

        }
>>>>>>> 981dfa30

  private void setDefaultCameraId(){

<<<<<<< HEAD
    // Find the total number of cameras available
    numberOfCameras = Camera.getNumberOfCameras();
=======
        Log.d(TAG, "cameraCurrentlyLocked:" + cameraCurrentlyLocked);

>>>>>>> 981dfa30

    int camId = defaultCamera.equals("front") ? Camera.CameraInfo.CAMERA_FACING_FRONT : Camera.CameraInfo.CAMERA_FACING_BACK;

    // Find the ID of the default camera
    Camera.CameraInfo cameraInfo = new Camera.CameraInfo();
    for (int i = 0; i < numberOfCameras; i++) {
      Camera.getCameraInfo(i, cameraInfo);
      if (cameraInfo.facing == camId) {
        defaultCameraId = camId;
        break;
      }
    }
  }

<<<<<<< HEAD
  @Override
  public void onResume() {
    super.onResume();

    mCamera = Camera.open(defaultCameraId);

    if (cameraParameters != null) {
      mCamera.setParameters(cameraParameters);
    }

    cameraCurrentlyLocked = defaultCameraId;

    if(mPreview.mPreviewSize == null){
      mPreview.setCamera(mCamera, cameraCurrentlyLocked);
    } else {
      mPreview.switchCamera(mCamera, cameraCurrentlyLocked);
      mCamera.startPreview();
    }

    Log.d(TAG, "cameraCurrentlyLocked:" + cameraCurrentlyLocked);

    final FrameLayout frameContainerLayout = (FrameLayout) view.findViewById(getResources().getIdentifier("frame_container", "id", appResourcesPackage));
    ViewTreeObserver viewTreeObserver = frameContainerLayout.getViewTreeObserver();
    if (viewTreeObserver.isAlive()) {
      viewTreeObserver.addOnGlobalLayoutListener(new ViewTreeObserver.OnGlobalLayoutListener() {
        @Override
        public void onGlobalLayout() {
          frameContainerLayout.getViewTreeObserver().removeGlobalOnLayoutListener(this);
          frameContainerLayout.measure(View.MeasureSpec.UNSPECIFIED, View.MeasureSpec.UNSPECIFIED);
          final RelativeLayout frameCamContainerLayout = (RelativeLayout) view.findViewById(getResources().getIdentifier("frame_camera_cont", "id", appResourcesPackage));

          FrameLayout.LayoutParams camViewLayout = new FrameLayout.LayoutParams(frameContainerLayout.getWidth(), frameContainerLayout.getHeight());
          camViewLayout.gravity = Gravity.CENTER_HORIZONTAL | Gravity.CENTER_VERTICAL;
          frameCamContainerLayout.setLayoutParams(camViewLayout);
        }
      });
    }
  }

  @Override
  public void onPause() {
    super.onPause();

    // Because the Camera object is a shared resource, it's very
    // important to release it when the activity is paused.
    if (mCamera != null) {
      mPreview.setCamera(null, -1);
      mCamera.release();
      mCamera = null;
=======
    @Override
    public void onPause() {
        super.onPause();
        // Because the Camera object is a shared resource, it's very
        // important to release it when the activity is paused.
        if (mCamera != null) {
	    setDefaultCameraId();
            mPreview.setCamera(null, -1);
            mCamera.setPreviewCallback(null);           
            mCamera.release();
            mCamera = null;
        }
    }

    public Camera getCamera() {
        return mCamera;
    }

    public void switchCamera() {
        // check for availability of multiple cameras
        if (numberOfCameras < 2) {
            //There is only one camera available

        } else {
            Log.d(TAG, "numberOfCameras: " + numberOfCameras);

            // OK, we have multiple cameras.
            // Release this camera -> cameraCurrentlyLocked
            if (mCamera != null) {
                mCamera.stopPreview();
                mPreview.setCamera(null, -1);
                mCamera.setPreviewCallback(null);                
                mCamera.release();
                mCamera = null;
            }

            // Acquire the next camera and request Preview to reconfigure
            // parameters.

            Log.d(TAG, "cameraCurrentlyLocked := " + Integer.toString(cameraCurrentlyLocked));
            try {
                cameraCurrentlyLocked = (cameraCurrentlyLocked + 1) % numberOfCameras;
                Log.d(TAG, "cameraCurrentlyLocked new: " + cameraCurrentlyLocked);
            } catch (Exception exception) {
                Log.d(TAG, exception.getMessage());
            }

            mCamera = Camera.open(cameraCurrentlyLocked);

            if (cameraParameters != null) {
                Log.d(TAG, "camera parameter not null");
                mCamera.setParameters(cameraParameters);
            } else {
                Log.d(TAG, "camera parameter NULL");
            }

            mPreview.switchCamera(mCamera, cameraCurrentlyLocked);

            // Start the preview
            mCamera.startPreview();
        }
>>>>>>> 981dfa30
    }
  }

<<<<<<< HEAD
  public Camera getCamera() {
    return mCamera;
  }

  public void switchCamera() {
    // check for availability of multiple cameras
    if (numberOfCameras == 1) {
      //There is only one camera available
=======
    public void setCameraParameters(Camera.Parameters params) {
        cameraParameters = params;

        if (mCamera != null && cameraParameters != null) {
            mCamera.setParameters(cameraParameters);
        }
>>>>>>> 981dfa30
    }
    Log.d(TAG, "numberOfCameras: " + numberOfCameras);

<<<<<<< HEAD
    // OK, we have multiple cameras.
    // Release this camera -> cameraCurrentlyLocked
    if (mCamera != null) {
      mCamera.stopPreview();
      mPreview.setCamera(null, -1);
      mCamera.release();
      mCamera = null;
    }

    // Acquire the next camera and request Preview to reconfigure
    // parameters.
    mCamera = Camera.open((cameraCurrentlyLocked + 1) % numberOfCameras);

    if (cameraParameters != null) {
      mCamera.setParameters(cameraParameters);
    }

    cameraCurrentlyLocked = (cameraCurrentlyLocked + 1) % numberOfCameras;
    mPreview.switchCamera(mCamera, cameraCurrentlyLocked);

    Log.d(TAG, "cameraCurrentlyLocked new: " + cameraCurrentlyLocked);

    // Start the preview
    mCamera.startPreview();
  }

  public void setCameraParameters(Camera.Parameters params) {
    cameraParameters = params;

    if (mCamera != null && cameraParameters != null) {
      mCamera.setParameters(cameraParameters);
=======
    public boolean hasFrontCamera() {
        return getActivity().getApplicationContext().getPackageManager().hasSystemFeature(PackageManager.FEATURE_CAMERA_FRONT);
    }

    public Bitmap cropBitmap(Bitmap bitmap, Rect rect) {
        int w = rect.right - rect.left;
        int h = rect.bottom - rect.top;
        Bitmap ret = Bitmap.createBitmap(w, h, bitmap.getConfig());
        Canvas canvas = new Canvas(ret);
        canvas.drawBitmap(bitmap, -rect.left, -rect.top, null);
        return ret;
    }

    public void takePicture(final double maxWidth, final double maxHeight) {
        Log.d(TAG, "picture taken");

        final ImageView pictureView = (ImageView) view.findViewById(getResources().getIdentifier("picture_view", "id", appResourcesPackage));
        if (mPreview != null) {

            if (!canTakePicture)
                return;

            canTakePicture = false;

            mPreview.setOneShotPreviewCallback(new Camera.PreviewCallback() {

                @Override
                public void onPreviewFrame(final byte[] data, final Camera camera) {

                    new Thread() {
                        public void run() {

                            //raw picture
                            byte[] bytes = mPreview.getFramePicture(data, camera); // raw bytes from preview
                            final Bitmap pic = BitmapFactory.decodeByteArray(bytes, 0, bytes.length); // Bitmap from preview

                            //scale down
                            float scale = (float) pictureView.getWidth() / (float) pic.getWidth();
                            Bitmap scaledBitmap = Bitmap.createScaledBitmap(pic, (int) (pic.getWidth() * scale), (int) (pic.getHeight() * scale), false);

                            final Matrix matrix = new Matrix();
                            if (cameraCurrentlyLocked == Camera.CameraInfo.CAMERA_FACING_FRONT) {
                                Log.d(TAG, "mirror y axis");
                                matrix.preScale(-1.0f, 1.0f);
                            }
                            Log.d(TAG, "preRotate " + mPreview.getDisplayOrientation() + "deg");
                            matrix.postRotate(mPreview.getDisplayOrientation());

                            final Bitmap fixedPic = Bitmap.createBitmap(scaledBitmap, 0, 0, scaledBitmap.getWidth(), scaledBitmap.getHeight(), matrix, false);
                            final Rect rect = new Rect(mPreview.mSurfaceView.getLeft(), mPreview.mSurfaceView.getTop(), mPreview.mSurfaceView.getRight(), mPreview.mSurfaceView.getBottom());

                            Log.d(TAG, mPreview.mSurfaceView.getLeft() + " " + mPreview.mSurfaceView.getTop() + " " + mPreview.mSurfaceView.getRight() + " " + mPreview.mSurfaceView.getBottom());

                            getActivity().runOnUiThread(new Runnable() {
                                @Override
                                public void run() {
                                    pictureView.setImageBitmap(fixedPic);
                                    pictureView.layout(rect.left, rect.top, rect.right, rect.bottom);

                                    Bitmap finalPic = pic;

                                    Bitmap originalPicture = Bitmap.createBitmap(finalPic, 0, 0, (int) (finalPic.getWidth()), (int) (finalPic.getHeight()), matrix, false);

                                    generatePictureFromView(originalPicture);
                                    canTakePicture = true;
                                }
                            });
                        }
                    }.start();
                }
            });
        } else {
            canTakePicture = true;
        }
    }

    private void processPicture(Bitmap bitmap) {
        ByteArrayOutputStream jpeg_data = new ByteArrayOutputStream();
        CompressFormat compressFormat = CompressFormat.PNG;
        int mQuality = 90;

        try {
            if (bitmap.compress(compressFormat, mQuality, jpeg_data)) {
                byte[] code = jpeg_data.toByteArray();
                byte[] output = Base64.encode(code, Base64.NO_WRAP);
                String js_out = new String(output);
                eventListener.onPictureTaken(js_out);
                js_out = null;
                output = null;
                code = null;
            }
        } catch (Exception e) {
//            this.failPicture("Error compressing image.");
        }
        jpeg_data = null;
    }

    private void generatePictureFromView(final Bitmap originalPicture) {

//        final Bitmap image;
        final FrameLayout cameraLoader = (FrameLayout) view.findViewById(getResources().getIdentifier("camera_loader", "id", appResourcesPackage));
        cameraLoader.setVisibility(View.VISIBLE);
        final ImageView pictureView = (ImageView) view.findViewById(getResources().getIdentifier("picture_view", "id", appResourcesPackage));
        new Thread() {
            public void run() {

                try {
                    //                    final File picFile = storeImage(picture, "_preview");
                    final File originalPictureFile = storeImage(originalPicture, "_original");
//                    image = BitmapFactory.decodeFile(originalPictureFile.getAbsolutePath());
//                    processPicture(BitmapFactory.decodeFile(originalPictureFile.getAbsolutePath()));
                    eventListener.onPictureTaken(originalPictureFile.getAbsolutePath());

//                    processPicture(originalPicture);

                    getActivity().runOnUiThread(new Runnable() {
                        @Override
                        public void run() {
                            cameraLoader.setVisibility(View.INVISIBLE);
                            pictureView.setImageBitmap(null);
                        }
                    });
                } catch (Exception e) {
                    //An unexpected error occurred while saving the picture.
                    getActivity().runOnUiThread(new Runnable() {
                        @Override
                        public void run() {
                            cameraLoader.setVisibility(View.INVISIBLE);
                            pictureView.setImageBitmap(null);
                        }
                    });
                }
            }
        }.start();
    }

    private File getOutputMediaFile(String suffix) {

        File mediaStorageDir = getActivity().getApplicationContext().getFilesDir();
        /*if(Environment.getExternalStorageState() == Environment.MEDIA_MOUNTED && Environment.getExternalStorageState() != Environment.MEDIA_MOUNTED_READ_ONLY) {
            mediaStorageDir = new File(Environment.getExternalStorageDirectory() + "/Android/data/" + getActivity().getApplicationContext().getPackageName() + "/Files");

	    }*/
        if (!mediaStorageDir.exists()) {
            if (!mediaStorageDir.mkdirs()) {
                return null;
            }
        }
        // Create a media file name
        String timeStamp = new SimpleDateFormat("dd_MM_yyyy_HHmm_ss").format(new Date());
        File mediaFile;
        String mImageName = "camerapreview_" + timeStamp + suffix + ".jpg";
        mediaFile = new File(mediaStorageDir.getPath() + File.separator + mImageName);
        return mediaFile;
    }

    private File storeImage(Bitmap image, String suffix) {
        File pictureFile = getOutputMediaFile(suffix);
        if (pictureFile != null) {
            try {
                FileOutputStream fos = new FileOutputStream(pictureFile);
                image.compress(Bitmap.CompressFormat.JPEG, 80, fos);
                fos.close();
                return pictureFile;
            } catch (Exception ex) {
            }
        }
        return null;
    }

    public int calculateInSampleSize(BitmapFactory.Options options, int reqWidth, int reqHeight) {
        // Raw height and width of image
        final int height = options.outHeight;
        final int width = options.outWidth;
        int inSampleSize = 1;

        if (height > reqHeight || width > reqWidth) {

            final int halfHeight = height / 2;
            final int halfWidth = width / 2;

            // Calculate the largest inSampleSize value that is a power of 2 and keeps both
            // height and width larger than the requested height and width.
            while ((halfHeight / inSampleSize) > reqHeight && (halfWidth / inSampleSize) > reqWidth) {
                inSampleSize *= 2;
            }
        }
        return inSampleSize;
    }

    private Bitmap loadBitmapFromView(View v) {
        Bitmap b = Bitmap.createBitmap(v.getMeasuredWidth(), v.getMeasuredHeight(), Bitmap.Config.ARGB_8888);
        Canvas c = new Canvas(b);
        v.layout(v.getLeft(), v.getTop(), v.getRight(), v.getBottom());
        v.draw(c);
        return b;
    }

    @Override
    public void onDestroy() {
        super.onDestroy();
>>>>>>> 981dfa30
    }
  }

<<<<<<< HEAD
  public boolean hasFrontCamera(){
    return getActivity().getApplicationContext().getPackageManager().hasSystemFeature(PackageManager.FEATURE_CAMERA_FRONT);
  }

  public Bitmap cropBitmap(Bitmap bitmap, Rect rect){
    int w = rect.right - rect.left;
    int h = rect.bottom - rect.top;
    Bitmap ret = Bitmap.createBitmap(w, h, bitmap.getConfig());
    Canvas canvas= new Canvas(ret);
    canvas.drawBitmap(bitmap, -rect.left, -rect.top, null);
    return ret;
  }
=======
class Preview extends RelativeLayout implements SurfaceHolder.Callback {
    private final String TAG = "CameraPreview";
>>>>>>> 981dfa30

  public void takePicture(final double maxWidth, final double maxHeight){
    final ImageView pictureView = (ImageView) view.findViewById(getResources().getIdentifier("picture_view", "id", appResourcesPackage));
    if(mPreview != null) {

      if(!canTakePicture)
        return;

      canTakePicture = false;

      mPreview.setOneShotPreviewCallback(new Camera.PreviewCallback() {

        @Override
        public void onPreviewFrame(final byte[] data, final Camera camera) {

<<<<<<< HEAD
          new Thread() {
            public void run() {

              //raw picture
              byte[] bytes = mPreview.getFramePicture(data, camera);
              final Bitmap pic = BitmapFactory.decodeByteArray(bytes, 0, bytes.length);

              //scale down
              float scale = (float)pictureView.getWidth()/(float)pic.getWidth();
              Bitmap scaledBitmap = Bitmap.createScaledBitmap(pic, (int)(pic.getWidth()*scale), (int)(pic.getHeight()*scale), false);

              final Matrix matrix = new Matrix();
              if (cameraCurrentlyLocked == Camera.CameraInfo.CAMERA_FACING_FRONT) {
                Log.d(TAG, "mirror y axis");
                matrix.preScale(-1.0f, 1.0f);
              }
              Log.d(TAG, "preRotate " + mPreview.getDisplayOrientation() + "deg");
              matrix.postRotate(mPreview.getDisplayOrientation());

              final Bitmap fixedPic = Bitmap.createBitmap(scaledBitmap, 0, 0, scaledBitmap.getWidth(), scaledBitmap.getHeight(), matrix, false);
              final Rect rect = new Rect(mPreview.mSurfaceView.getLeft(), mPreview.mSurfaceView.getTop(), mPreview.mSurfaceView.getRight(), mPreview.mSurfaceView.getBottom());

              getActivity().runOnUiThread(new Runnable() {
                @Override
                public void run() {
                  pictureView.setImageBitmap(fixedPic);
                  pictureView.layout(rect.left, rect.top, rect.right, rect.bottom);

                  Bitmap finalPic = null;
                  Bitmap originalPicture = null;
                  //scale final picture
                  if(maxWidth > 0 && maxHeight > 0){
                    final double scaleHeight = maxWidth/(double)pic.getHeight();
                    final double scaleWidth = maxHeight/(double)pic.getWidth();
                    final double scale  = scaleHeight < scaleWidth ? scaleWidth : scaleHeight;

                    finalPic = Bitmap.createScaledBitmap(pic, (int)(pic.getWidth()*scale), (int)(pic.getHeight()*scale), false);
                    originalPicture = Bitmap.createBitmap(finalPic, 0, 0, (int)(maxWidth), (int)(maxHeight), matrix, false);
                  }
                  else{
                    finalPic = pic;
                    originalPicture = Bitmap.createBitmap(finalPic, 0, 0, (int)(finalPic.getWidth()), (int)(finalPic.getHeight()), matrix, false);
                  }

                  //get bitmap and compress
                  Bitmap picture = loadBitmapFromView(view.findViewById(getResources().getIdentifier("frame_camera_cont", "id", appResourcesPackage)));
                  ByteArrayOutputStream stream = new ByteArrayOutputStream();
                  picture.compress(Bitmap.CompressFormat.JPEG, 80, stream);
                  // JPEG 1200x1200 --> 138KB
                  // PNG 1200x1200 --> 208KB
                  // WEBP 1200x1200 --> 287KB

                  generatePictureFromView(originalPicture, picture);
                  canTakePicture = true;
                }
              });
            }
          }.start();
        }
      });
    }
    else{
      canTakePicture = true;
=======
    public void setCamera(Camera camera, int cameraId) {
        if (camera != null) {
            mCamera = camera;
            this.cameraId = cameraId;
            mSupportedPreviewSizes = mCamera.getParameters().getSupportedPreviewSizes();
            setCameraDisplayOrientation();

            //mCamera.getParameters().setRotation(getDisplayOrientation());
            //requestLayout();
        }
    }

    public int getDisplayOrientation() {
        return displayOrientation;
    }

    public void printPreviewSize(String from) {
        Log.d(TAG, "printPreviewSize from " + from + ": > width: " + mPreviewSize.width + " height: " + mPreviewSize.height);
    }
    public void setCameraPreviewSize() {
	if (mCamera != null) {
	    Camera.Parameters parameters = mCamera.getParameters();
	    parameters.setPreviewSize(mPreviewSize.width, mPreviewSize.height);
	    mCamera.setParameters(parameters);
	}
    }
    private void setCameraDisplayOrientation() {
        Camera.CameraInfo info = new Camera.CameraInfo();
        int rotation =
                ((Activity) getContext()).getWindowManager().getDefaultDisplay()
                        .getRotation();
        int degrees = 0;
        DisplayMetrics dm = new DisplayMetrics();

        Camera.getCameraInfo(cameraId, info);
        ((Activity) getContext()).getWindowManager().getDefaultDisplay().getMetrics(dm);

        switch (rotation) {
            case Surface.ROTATION_0:
                degrees = 0;
                break;
            case Surface.ROTATION_90:
                degrees = 90;
                break;
            case Surface.ROTATION_180:
                degrees = 180;
                break;
            case Surface.ROTATION_270:
                degrees = 270;
                break;
        }

        if (info.facing == Camera.CameraInfo.CAMERA_FACING_FRONT) {
            displayOrientation = (info.orientation + degrees) % 360;
            displayOrientation = (360 - displayOrientation) % 360;
        } else {
            displayOrientation = (info.orientation - degrees + 360) % 360;
        }

        Log.d(TAG, "screen is rotated " + degrees + "deg from natural");
        Log.d(TAG, (info.facing == Camera.CameraInfo.CAMERA_FACING_FRONT ? "front" : "back")
                + " camera is oriented -" + info.orientation + "deg from natural");
        Log.d(TAG, "need to rotate preview " + displayOrientation + "deg");
        mCamera.setDisplayOrientation(displayOrientation);
    }

    public void switchCamera(Camera camera, int cameraId) {
        try {
            setCamera(camera, cameraId);

            Log.d("CameraPreview", "before set camera");

            camera.setPreviewDisplay(mHolder);

            Log.d("CameraPreview", "before getParameters");

            Camera.Parameters parameters = camera.getParameters();

            Log.d("CameraPreview", "before setPreviewSize");

            parameters.setPreviewSize(mPreviewSize.width, mPreviewSize.height);
            Log.d(TAG, mPreviewSize.width + " " + mPreviewSize.height);
            camera.setParameters(parameters);
        } catch (IOException exception) {
            Log.e(TAG, exception.getMessage());
        }
//        requestLayout();
    }

    @Override
    protected void onMeasure(int widthMeasureSpec, int heightMeasureSpec) {
        // We purposely disregard child measurements because act as a
        // wrapper to a SurfaceView that centers the camera preview instead
        // of stretching it.
        final int width = resolveSize(getSuggestedMinimumWidth(), widthMeasureSpec);
        final int height = resolveSize(getSuggestedMinimumHeight(), heightMeasureSpec);
        setMeasuredDimension(width, height);

        if (mSupportedPreviewSizes != null) {
            mPreviewSize = getOptimalPreviewSize(mSupportedPreviewSizes, width, height);

           /* Log.d(TAG, "onMeasure: > width: " + mPreviewSize.width + " height: " + mPreviewSize.height);

            Camera.Parameters parameters = mCamera.getParameters();
            parameters.setPreviewSize(mPreviewSize.width, mPreviewSize.height);
            mCamera.setParameters(parameters);*/


        }
>>>>>>> 981dfa30
    }
  }
  private void generatePictureFromView(final Bitmap originalPicture, final Bitmap picture){

    final FrameLayout cameraLoader = (FrameLayout)view.findViewById(getResources().getIdentifier("camera_loader", "id", appResourcesPackage));
    cameraLoader.setVisibility(View.VISIBLE);
    final ImageView pictureView = (ImageView) view.findViewById(getResources().getIdentifier("picture_view", "id", appResourcesPackage));
    new Thread() {
      public void run() {

        try {
          final File picFile = storeImage(picture, "_preview");
          final File originalPictureFile = storeImage(originalPicture, "_original");

          eventListener.onPictureTaken(originalPictureFile.getAbsolutePath(), picFile.getAbsolutePath());

          getActivity().runOnUiThread(new Runnable() {
            @Override
            public void run() {
              cameraLoader.setVisibility(View.INVISIBLE);
              pictureView.setImageBitmap(null);
            }
          });
        }
        catch(Exception e){
          //An unexpected error occurred while saving the picture.
          getActivity().runOnUiThread(new Runnable() {
            @Override
            public void run() {
              cameraLoader.setVisibility(View.INVISIBLE);
              pictureView.setImageBitmap(null);
            }
          });
        }
      }
    }.start();
  }

  private File getOutputMediaFile(String suffix){

    File mediaStorageDir = getActivity().getApplicationContext().getFilesDir();
    /*if(Environment.getExternalStorageState() == Environment.MEDIA_MOUNTED && Environment.getExternalStorageState() != Environment.MEDIA_MOUNTED_READ_ONLY) {
      mediaStorageDir = new File(Environment.getExternalStorageDirectory() + "/Android/data/" + getActivity().getApplicationContext().getPackageName() + "/Files");
      }*/
    if (! mediaStorageDir.exists()){
      if (! mediaStorageDir.mkdirs()){
        return null;
      }
    }
    // Create a media file name
    String timeStamp = new SimpleDateFormat("dd_MM_yyyy_HHmm_ss").format(new Date());
    File mediaFile;
    String mImageName = "camerapreview_" + timeStamp + suffix + ".jpg";
    mediaFile = new File(mediaStorageDir.getPath() + File.separator + mImageName);
    return mediaFile;
  }

  private File storeImage(Bitmap image, String suffix) {
    File pictureFile = getOutputMediaFile(suffix);
    if (pictureFile != null) {
      try {
        FileOutputStream fos = new FileOutputStream(pictureFile);
        image.compress(Bitmap.CompressFormat.JPEG, 80, fos);
        fos.close();
        return pictureFile;
      }
      catch (Exception ex) {
      }
    }
    return null;
  }

<<<<<<< HEAD
  public int calculateInSampleSize(BitmapFactory.Options options, int reqWidth, int reqHeight) {
    // Raw height and width of image
    final int height = options.outHeight;
    final int width = options.outWidth;
    int inSampleSize = 1;

    if (height > reqHeight || width > reqWidth) {

      final int halfHeight = height / 2;
      final int halfWidth = width / 2;
=======
                if (displayOrientation == 90 || displayOrientation == 270) {
                    previewWidth = mPreviewSize.height;
                    previewHeight = mPreviewSize.width;
                }

                LOG.d(TAG, "previewWidth:" + previewWidth + " previewHeight:" + previewHeight);
            }

            int nW;
            int nH;
            int top;
            int left;

            float scale = 1.0f;

            // Center the child SurfaceView within the parent.
            if (width * previewHeight < height * previewWidth) {
                Log.d(TAG, "center horizontally");
                int scaledChildWidth = (int) ((previewWidth * height / previewHeight) * scale);
                nW = (width + scaledChildWidth) / 2;
                nH = (int) (height * scale);
                top = 0;
                left = (width - scaledChildWidth) / 2;
            } else {
                Log.d(TAG, "center vertically");
                int scaledChildHeight = (int) ((previewHeight * width / previewWidth) * scale);
                nW = (int) (width * scale);
                nH = (height + scaledChildHeight) / 2;
                top = (height - scaledChildHeight) / 2;
                left = 0;
            }
            child.layout(left, top, nW, nH);
>>>>>>> 981dfa30

      // Calculate the largest inSampleSize value that is a power of 2 and keeps both
      // height and width larger than the requested height and width.
      while ((halfHeight / inSampleSize) > reqHeight && (halfWidth / inSampleSize) > reqWidth) {
        inSampleSize *= 2;
      }
    }
    return inSampleSize;
  }

  private Bitmap loadBitmapFromView(View v) {
    Bitmap b = Bitmap.createBitmap( v.getMeasuredWidth(), v.getMeasuredHeight(), Bitmap.Config.ARGB_8888);
    Canvas c = new Canvas(b);
    v.layout(v.getLeft(), v.getTop(), v.getRight(), v.getBottom());
    v.draw(c);
    return b;
  }

  @Override
  public void onDestroy() {
    super.onDestroy();
  }
}


<<<<<<< HEAD
class Preview extends RelativeLayout implements SurfaceHolder.Callback {
  private final String TAG = "Preview";

  CustomSurfaceView mSurfaceView;
  SurfaceHolder mHolder;
  Camera.Size mPreviewSize;
  List<Camera.Size> mSupportedPreviewSizes;
  Camera mCamera;
  int cameraId;
  int displayOrientation;

  Preview(Context context) {
    super(context);

    mSurfaceView = new CustomSurfaceView(context);
    addView(mSurfaceView);

    requestLayout();

    // Install a SurfaceHolder.Callback so we get notified when the
    // underlying surface is created and destroyed.
    mHolder = mSurfaceView.getHolder();
    mHolder.addCallback(this);
    mHolder.setType(SurfaceHolder.SURFACE_TYPE_PUSH_BUFFERS);
  }

  public void setCamera(Camera camera, int cameraId) {
    mCamera = camera;
    this.cameraId = cameraId;
    if (mCamera != null) {
      mSupportedPreviewSizes = mCamera.getParameters().getSupportedPreviewSizes();
      setCameraDisplayOrientation();
      //mCamera.getParameters().setRotation(getDisplayOrientation());
      //requestLayout();

      List<String> mFocusModes = mCamera.getParameters().getSupportedFocusModes();

      Camera.Parameters params = mCamera.getParameters();
      if (mFocusModes.contains("continuous-picture")) {
        params.setFocusMode(Camera.Parameters.FOCUS_MODE_CONTINUOUS_PICTURE);
      } else if (mFocusModes.contains("continuous-video")){
        params.setFocusMode(Camera.Parameters.FOCUS_MODE_CONTINUOUS_VIDEO);
      } else if (mFocusModes.contains("auto")){
        params.setFocusMode(Camera.Parameters.FOCUS_MODE_AUTO);
      }
      mCamera.setParameters(params);
    }
  }

  public int getDisplayOrientation() {
    return displayOrientation;
  }

  private void setCameraDisplayOrientation() {
    Camera.CameraInfo info=new Camera.CameraInfo();
    int rotation=
      ((Activity)getContext()).getWindowManager().getDefaultDisplay()
      .getRotation();
    int degrees=0;
    DisplayMetrics dm=new DisplayMetrics();

    Camera.getCameraInfo(cameraId, info);
    ((Activity)getContext()).getWindowManager().getDefaultDisplay().getMetrics(dm);

    switch (rotation) {
      case Surface.ROTATION_0:
        degrees=0;
        break;
      case Surface.ROTATION_90:
        degrees=90;
        break;
      case Surface.ROTATION_180:
        degrees=180;
        break;
      case Surface.ROTATION_270:
        degrees=270;
        break;
    }

    if (info.facing == Camera.CameraInfo.CAMERA_FACING_FRONT) {
      displayOrientation=(info.orientation + degrees) % 360;
      displayOrientation=(360 - displayOrientation) % 360;
    } else {
      displayOrientation=(info.orientation - degrees + 360) % 360;
    }

    Log.d(TAG, "screen is rotated " + degrees + "deg from natural");
    Log.d(TAG, (info.facing == Camera.CameraInfo.CAMERA_FACING_FRONT ? "front" : "back")
        + " camera is oriented -" + info.orientation + "deg from natural");
    Log.d(TAG, "need to rotate preview " + displayOrientation + "deg");
    mCamera.setDisplayOrientation(displayOrientation);
  }

  public void switchCamera(Camera camera, int cameraId) {
    setCamera(camera, cameraId);
    try {
      camera.setPreviewDisplay(mHolder);
      Camera.Parameters parameters = camera.getParameters();
      parameters.setPreviewSize(mPreviewSize.width, mPreviewSize.height);
      camera.setParameters(parameters);
    }
    catch (IOException exception) {
      Log.e(TAG, exception.getMessage());
    }
    //requestLayout();
  }

  @Override
  protected void onMeasure(int widthMeasureSpec, int heightMeasureSpec) {
    // We purposely disregard child measurements because act as a
    // wrapper to a SurfaceView that centers the camera preview instead
    // of stretching it.
    final int width = resolveSize(getSuggestedMinimumWidth(), widthMeasureSpec);
    final int height = resolveSize(getSuggestedMinimumHeight(), heightMeasureSpec);
    setMeasuredDimension(width, height);

    if (mSupportedPreviewSizes != null) {
      mPreviewSize = getOptimalPreviewSize(mSupportedPreviewSizes, width, height);
    }
  }

  @Override
  protected void onLayout(boolean changed, int l, int t, int r, int b) {

    if (changed && getChildCount() > 0) {
      final View child = getChildAt(0);

      int width = r - l;
      int height = b - t;

      int previewWidth = width;
      int previewHeight = height;

      if (mPreviewSize != null) {
        previewWidth = mPreviewSize.width;
        previewHeight = mPreviewSize.height;

        if(displayOrientation == 90 || displayOrientation == 270) {
          previewWidth = mPreviewSize.height;
          previewHeight = mPreviewSize.width;
=======
    public void surfaceDestroyed(SurfaceHolder holder) {
        // Surface will be destroyed when we return, so stop the preview.
        try {
            if (mCamera != null) {
                mCamera.stopPreview();
            }
        } catch (Exception exception) {
            Log.e(TAG, "Exception caused by surfaceDestroyed()", exception);
        }
    }

    /*private Camera.Size getOptimalPreviewSize(List<Camera.Size> sizes, int w, int h) {
        final double ASPECT_TOLERANCE = 0.1;
        double targetRatio = (double) w / h;
        if (displayOrientation == 90 || displayOrientation == 270) {
            targetRatio = (double) h / w;
>>>>>>> 981dfa30
        }

        LOG.d(TAG, "previewWidth:" + previewWidth + " previewHeight:" + previewHeight);
      }

      int nW;
      int nH;
      int top;
      int left;

      float scale = 1.0f;

      // Center the child SurfaceView within the parent.
      if (width * previewHeight < height * previewWidth) {
        Log.d(TAG, "center horizontally");
        int scaledChildWidth = (int)((previewWidth * height / previewHeight) * scale);
        nW = (width + scaledChildWidth) / 2;
        nH = (int)(height * scale);
        top = 0;
        left = (width - scaledChildWidth) / 2;
      }
      else {
        Log.d(TAG, "center vertically");
        int scaledChildHeight = (int)((previewHeight * width / previewWidth));
        //nW = (int)(width * scale);
        //nH = (height + scaledChildHeight) / 2;
        nW = previewWidth;
        nH = previewHeight;
        //top = (height - scaledChildHeight) / 2;
        top = 0;
        left = 0;
      }
      child.layout(left, top, nW, nH);

      Log.d("layout", "left:" + left);
      Log.d("layout", "top:" + top);
      Log.d("layout", "right:" + nW);
      Log.d("layout", "bottom:" + nH);
    }
  }

  public void surfaceCreated(SurfaceHolder holder) {
    // The Surface has been created, acquire the camera and tell it where
    // to draw.
    try {
      if (mCamera != null) {
        mSurfaceView.setWillNotDraw(false);
        mCamera.setPreviewDisplay(holder);
      }
    } catch (IOException exception) {
      Log.e(TAG, "IOException caused by setPreviewDisplay()", exception);
    }
  }

  public void surfaceDestroyed(SurfaceHolder holder) {
    // Surface will be destroyed when we return, so stop the preview.
    if (mCamera != null) {
      mCamera.stopPreview();
    }
  }
  private Camera.Size getOptimalPreviewSize(List<Camera.Size> sizes, int w, int h) {
    final double ASPECT_TOLERANCE = 0.1;
    double targetRatio = (double) w / h;
    if (displayOrientation == 90 || displayOrientation == 270) {
      targetRatio = (double) h / w;
    }
    if (sizes == null) return null;

    Camera.Size optimalSize = null;
    double minDiff = Double.MAX_VALUE;

<<<<<<< HEAD
    int targetHeight = h;

    // Try to find an size match aspect ratio and size
    for (Camera.Size size : sizes) {
      double ratio = (double) size.width / size.height;
      if (Math.abs(ratio - targetRatio) > ASPECT_TOLERANCE) continue;
      if (Math.abs(size.height - targetHeight) < minDiff) {
        optimalSize = size;
        minDiff = Math.abs(size.height - targetHeight);
      }
=======
        Log.d(TAG, "optimal preview size: w: " + optimalSize.width + " h: " + optimalSize.height);
        return optimalSize;
    }*/

    public Camera.Size getOptimalPreviewSize(List<Camera.Size> sizes, int w, int h) {
        if (sizes == null) return null;

        Camera.Size optimalSize = null;

        int maxWidth = 0;

        // Try to find an size match aspect ratio and size
        // Select max size
        for (Camera.Size size : sizes) {
            if (size.width > maxWidth) {
                maxWidth = size.width;
                optimalSize = size;
            }
        }

        Log.d(TAG, "optimal preview size: w: " + optimalSize.width + " h: " + optimalSize.height);
        return optimalSize;
    }

    public void surfaceChanged(SurfaceHolder holder, int format, int w, int h) {

        if (mCamera != null) {
            // Now that the size is known, set up the camera parameters and begin
            // the preview.
            Camera.Parameters parameters = mCamera.getParameters();
            parameters.setPreviewSize(mPreviewSize.width, mPreviewSize.height);
            requestLayout();
            //mCamera.setDisplayOrientation(90);
            mCamera.setParameters(parameters);
            mCamera.startPreview();
        }
>>>>>>> 981dfa30
    }

    // Cannot find the one match the aspect ratio, ignore the requirement
    if (optimalSize == null) {
      minDiff = Double.MAX_VALUE;
      for (Camera.Size size : sizes) {
        if (Math.abs(size.height - targetHeight) < minDiff) {
          optimalSize = size;
          minDiff = Math.abs(size.height - targetHeight);
        }
      }
    }

<<<<<<< HEAD
    // hotfix from https://github.com/mbppower/CordovaCameraPreview/issues/53
    optimalSize = sizes.get(0);
    for (int i = 0; i < sizes.size(); i++) {
      if (sizes.get(i).width > optimalSize.width) {
        optimalSize = sizes.get(i);
      }
=======
    public void setOneShotPreviewCallback(Camera.PreviewCallback callback) {
        if (mCamera != null) {
            mCamera.setOneShotPreviewCallback(callback);
        }
>>>>>>> 981dfa30
    }

    Log.d(TAG, "optimal preview size: w: " + optimalSize.width + " h: " + optimalSize.height);
    return optimalSize;
  }

  public void surfaceChanged(SurfaceHolder holder, int format, int w, int h) {
    if(mCamera != null) {
      // Now that the size is known, set up the camera parameters and begin
      // the preview.
      Camera.Parameters parameters = mCamera.getParameters();
      parameters.setPreviewSize(mPreviewSize.width, mPreviewSize.height);
      requestLayout();
      //mCamera.setDisplayOrientation(90);
      mCamera.setParameters(parameters);
      mCamera.startPreview();
    }
  }

  public byte[] getFramePicture(byte[] data, Camera camera) {
    Camera.Parameters parameters = camera.getParameters();
    int format = parameters.getPreviewFormat();

    //YUV formats require conversion
    if (format == ImageFormat.NV21 || format == ImageFormat.YUY2 || format == ImageFormat.NV16) {
      int w = parameters.getPreviewSize().width;
      int h = parameters.getPreviewSize().height;

      // Get the YuV image
      YuvImage yuvImage = new YuvImage(data, format, w, h, null);
      // Convert YuV to Jpeg
      Rect rect = new Rect(0, 0, w, h);
      ByteArrayOutputStream outputStream = new ByteArrayOutputStream();
      yuvImage.compressToJpeg(rect, 80, outputStream);
      return outputStream.toByteArray();
    }
    return data;
  }
  public void setOneShotPreviewCallback(Camera.PreviewCallback callback) {
    if(mCamera != null) {
      mCamera.setOneShotPreviewCallback(callback);
    }
  }
}
<<<<<<< HEAD
class TapGestureDetector extends GestureDetector.SimpleOnGestureListener{

  @Override
  public boolean onDown(MotionEvent e) {
    return false;
  }

  @Override
  public boolean onSingleTapUp(MotionEvent e) {
    return true;
  }

  @Override
  public boolean onSingleTapConfirmed(MotionEvent e) {
    return true;
  }
}
class CustomSurfaceView extends SurfaceView implements SurfaceHolder.Callback{
  private final String TAG = "CustomSurfaceView";

  CustomSurfaceView(Context context){
    super(context);
  }
=======

class CustomSurfaceView extends SurfaceView implements SurfaceHolder.Callback {
    private final String TAG = "CameraPreview";

    CustomSurfaceView(Context context) {
        super(context);
    }
>>>>>>> 981dfa30

  @Override
  public void surfaceCreated(SurfaceHolder holder) {
  }

  @Override
  public void surfaceChanged(SurfaceHolder holder, int format, int width, int height) {
  }

  @Override
  public void surfaceDestroyed(SurfaceHolder holder) {
  }
}<|MERGE_RESOLUTION|>--- conflicted
+++ resolved
@@ -18,8 +18,10 @@
 import android.os.Bundle;
 import android.util.Log;
 import android.util.DisplayMetrics;
+import android.view.GestureDetector;
 import android.view.Gravity;
 import android.view.LayoutInflater;
+import android.view.MotionEvent;
 import android.view.Surface;
 import android.view.SurfaceHolder;
 import android.view.SurfaceView;
@@ -44,13 +46,12 @@
 
 public class CameraActivity extends Fragment {
 
-<<<<<<< HEAD
   public interface CameraPreviewListener {
-    public void onPictureTaken(String originalPicturePath, String previewPicturePath);
+    void onPictureTaken(String originalPicture);
   }
 
   private CameraPreviewListener eventListener;
-  private static final String TAG = "CameraActivity";
+  private static final String TAG = "CameraPreview";
   public FrameLayout mainLayout;
   public FrameLayout frameContainerLayout;
 
@@ -93,6 +94,7 @@
   @Override
   public void onCreate(Bundle savedInstanceState) {
     super.onCreate(savedInstanceState);
+    getActivity().setRequestedOrientation(ActivityInfo.SCREEN_ORIENTATION_PORTRAIT);
   }
   public void setRect(int x, int y, int width, int height){
     this.x = x;
@@ -188,130 +190,15 @@
               return true;
             }
           });
-=======
-
-    public interface CameraPreviewListener {
-        void onPictureTaken(String originalPicture);
-    }
-
-
-    private CameraPreviewListener eventListener;
-    private static final String TAG = "CameraPreview";
-    public FrameLayout mainLayout;
-    public FrameLayout frameContainerLayout;
-
-    private Preview mPreview;
-    private boolean canTakePicture = true;
-
-    private View view;
-    private Camera.Parameters cameraParameters;
-    private Camera mCamera;
-    private int numberOfCameras;
-    private int cameraCurrentlyLocked;
-
-    // The first rear facing camera
-    private int defaultCameraId;
-    public String defaultCamera;
-    public boolean tapToTakePicture;
-    public boolean dragEnabled;
-
-    public int width;
-    public int height;
-    public int x;
-    public int y;
-
-    public void setEventListener(CameraPreviewListener listener) {
-        eventListener = listener;
-    }
-
-    private String appResourcesPackage;
-
-    @Override
-    public View onCreateView(LayoutInflater inflater, ViewGroup container, Bundle savedInstanceState) {
-        appResourcesPackage = getActivity().getPackageName();
-
-        // Inflate the layout for this fragment
-        view = inflater.inflate(getResources().getIdentifier("camera_activity", "layout", appResourcesPackage), container, false);
-        createCameraPreview();
-        return view;
-    }
-
-    @Override
-    public void onCreate(Bundle savedInstanceState) {
-        super.onCreate(savedInstanceState);
-        getActivity().setRequestedOrientation(ActivityInfo.SCREEN_ORIENTATION_PORTRAIT);
-    }
-
-    public void setRect(int x, int y, int width, int height) {
-        this.x = x;
-        this.y = y;
-        this.width = width;
-        this.height = height;
-    }
-
-    private void createCameraPreview() {
-        if (mPreview == null) {
-            setDefaultCameraId();
-
-            //set box position and size
-            FrameLayout.LayoutParams layoutParams = new FrameLayout.LayoutParams(width, height);
-            layoutParams.setMargins(x, y, 0, 0);
-            frameContainerLayout = (FrameLayout) view.findViewById(getResources().getIdentifier("frame_container", "id", appResourcesPackage));
-            frameContainerLayout.setLayoutParams(layoutParams);
-
-            //video view
-            mPreview = new Preview(getActivity());
-            mainLayout = (FrameLayout) view.findViewById(getResources().getIdentifier("video_view", "id", appResourcesPackage));
-            mainLayout.setLayoutParams(new RelativeLayout.LayoutParams(RelativeLayout.LayoutParams.MATCH_PARENT, RelativeLayout.LayoutParams.MATCH_PARENT));
-            mainLayout.addView(mPreview);
-            mainLayout.setEnabled(false);
->>>>>>> 981dfa30
         }
       });
     }
-<<<<<<< HEAD
-  }
-=======
-
-    private void setDefaultCameraId() {
-
-        // Find the total number of cameras available
-        numberOfCameras = Camera.getNumberOfCameras();
-
-        int camId = defaultCamera.equals("front") ? Camera.CameraInfo.CAMERA_FACING_FRONT : Camera.CameraInfo.CAMERA_FACING_BACK;
-
-        // Find the ID of the default camera
-        Camera.CameraInfo cameraInfo = new Camera.CameraInfo();
-        for (int i = 0; i < numberOfCameras; i++) {
-            Camera.getCameraInfo(i, cameraInfo);
-            if (cameraInfo.facing == camId) {
-                defaultCameraId = camId;
-                break;
-            }
-        }
-    }
-
-    @Override
-    public void onResume() {
-        super.onResume();
-
-        mCamera = Camera.open(defaultCameraId);
-	
-        if (cameraParameters != null) {
-	    mCamera.setParameters(cameraParameters);
-
-        }
->>>>>>> 981dfa30
+  }
 
   private void setDefaultCameraId(){
 
-<<<<<<< HEAD
     // Find the total number of cameras available
     numberOfCameras = Camera.getNumberOfCameras();
-=======
-        Log.d(TAG, "cameraCurrentlyLocked:" + cameraCurrentlyLocked);
-
->>>>>>> 981dfa30
 
     int camId = defaultCamera.equals("front") ? Camera.CameraInfo.CAMERA_FACING_FRONT : Camera.CameraInfo.CAMERA_FACING_BACK;
 
@@ -326,7 +213,6 @@
     }
   }
 
-<<<<<<< HEAD
   @Override
   public void onResume() {
     super.onResume();
@@ -373,76 +259,14 @@
     // Because the Camera object is a shared resource, it's very
     // important to release it when the activity is paused.
     if (mCamera != null) {
+      setDefaultCameraId();
       mPreview.setCamera(null, -1);
+      mCamera.setPreviewCallback(null);           
       mCamera.release();
       mCamera = null;
-=======
-    @Override
-    public void onPause() {
-        super.onPause();
-        // Because the Camera object is a shared resource, it's very
-        // important to release it when the activity is paused.
-        if (mCamera != null) {
-	    setDefaultCameraId();
-            mPreview.setCamera(null, -1);
-            mCamera.setPreviewCallback(null);           
-            mCamera.release();
-            mCamera = null;
-        }
-    }
-
-    public Camera getCamera() {
-        return mCamera;
-    }
-
-    public void switchCamera() {
-        // check for availability of multiple cameras
-        if (numberOfCameras < 2) {
-            //There is only one camera available
-
-        } else {
-            Log.d(TAG, "numberOfCameras: " + numberOfCameras);
-
-            // OK, we have multiple cameras.
-            // Release this camera -> cameraCurrentlyLocked
-            if (mCamera != null) {
-                mCamera.stopPreview();
-                mPreview.setCamera(null, -1);
-                mCamera.setPreviewCallback(null);                
-                mCamera.release();
-                mCamera = null;
-            }
-
-            // Acquire the next camera and request Preview to reconfigure
-            // parameters.
-
-            Log.d(TAG, "cameraCurrentlyLocked := " + Integer.toString(cameraCurrentlyLocked));
-            try {
-                cameraCurrentlyLocked = (cameraCurrentlyLocked + 1) % numberOfCameras;
-                Log.d(TAG, "cameraCurrentlyLocked new: " + cameraCurrentlyLocked);
-            } catch (Exception exception) {
-                Log.d(TAG, exception.getMessage());
-            }
-
-            mCamera = Camera.open(cameraCurrentlyLocked);
-
-            if (cameraParameters != null) {
-                Log.d(TAG, "camera parameter not null");
-                mCamera.setParameters(cameraParameters);
-            } else {
-                Log.d(TAG, "camera parameter NULL");
-            }
-
-            mPreview.switchCamera(mCamera, cameraCurrentlyLocked);
-
-            // Start the preview
-            mCamera.startPreview();
-        }
->>>>>>> 981dfa30
-    }
-  }
-
-<<<<<<< HEAD
+    }
+  }
+
   public Camera getCamera() {
     return mCamera;
   }
@@ -451,42 +275,48 @@
     // check for availability of multiple cameras
     if (numberOfCameras == 1) {
       //There is only one camera available
-=======
-    public void setCameraParameters(Camera.Parameters params) {
-        cameraParameters = params;
-
-        if (mCamera != null && cameraParameters != null) {
-            mCamera.setParameters(cameraParameters);
-        }
->>>>>>> 981dfa30
-    }
-    Log.d(TAG, "numberOfCameras: " + numberOfCameras);
-
-<<<<<<< HEAD
-    // OK, we have multiple cameras.
-    // Release this camera -> cameraCurrentlyLocked
-    if (mCamera != null) {
-      mCamera.stopPreview();
-      mPreview.setCamera(null, -1);
-      mCamera.release();
-      mCamera = null;
-    }
-
-    // Acquire the next camera and request Preview to reconfigure
-    // parameters.
-    mCamera = Camera.open((cameraCurrentlyLocked + 1) % numberOfCameras);
-
-    if (cameraParameters != null) {
-      mCamera.setParameters(cameraParameters);
-    }
-
-    cameraCurrentlyLocked = (cameraCurrentlyLocked + 1) % numberOfCameras;
-    mPreview.switchCamera(mCamera, cameraCurrentlyLocked);
-
-    Log.d(TAG, "cameraCurrentlyLocked new: " + cameraCurrentlyLocked);
-
-    // Start the preview
-    mCamera.startPreview();
+    }else{
+      Log.d(TAG, "numberOfCameras: " + numberOfCameras);
+
+      // OK, we have multiple cameras.
+      // Release this camera -> cameraCurrentlyLocked
+      if (mCamera != null) {
+        mCamera.stopPreview();
+        mPreview.setCamera(null, -1);
+        mCamera.release();
+        mCamera = null;
+      }
+
+      // Acquire the next camera and request Preview to reconfigure
+      // parameters.
+      mCamera = Camera.open((cameraCurrentlyLocked + 1) % numberOfCameras);
+
+      if (cameraParameters != null) {
+        mCamera.setParameters(cameraParameters);
+      }
+
+      Log.d(TAG, "cameraCurrentlyLocked := " + Integer.toString(cameraCurrentlyLocked));
+      try {
+        cameraCurrentlyLocked = (cameraCurrentlyLocked + 1) % numberOfCameras;
+        Log.d(TAG, "cameraCurrentlyLocked new: " + cameraCurrentlyLocked);
+      } catch (Exception exception) {
+        Log.d(TAG, exception.getMessage());
+      }
+
+      mCamera = Camera.open(cameraCurrentlyLocked);
+
+      if (cameraParameters != null) {
+        Log.d(TAG, "camera parameter not null");
+        mCamera.setParameters(cameraParameters);
+      } else {
+        Log.d(TAG, "camera parameter NULL");
+      }
+
+      mPreview.switchCamera(mCamera, cameraCurrentlyLocked);
+
+      // Start the preview
+      mCamera.startPreview();
+    }
   }
 
   public void setCameraParameters(Camera.Parameters params) {
@@ -494,213 +324,9 @@
 
     if (mCamera != null && cameraParameters != null) {
       mCamera.setParameters(cameraParameters);
-=======
-    public boolean hasFrontCamera() {
-        return getActivity().getApplicationContext().getPackageManager().hasSystemFeature(PackageManager.FEATURE_CAMERA_FRONT);
-    }
-
-    public Bitmap cropBitmap(Bitmap bitmap, Rect rect) {
-        int w = rect.right - rect.left;
-        int h = rect.bottom - rect.top;
-        Bitmap ret = Bitmap.createBitmap(w, h, bitmap.getConfig());
-        Canvas canvas = new Canvas(ret);
-        canvas.drawBitmap(bitmap, -rect.left, -rect.top, null);
-        return ret;
-    }
-
-    public void takePicture(final double maxWidth, final double maxHeight) {
-        Log.d(TAG, "picture taken");
-
-        final ImageView pictureView = (ImageView) view.findViewById(getResources().getIdentifier("picture_view", "id", appResourcesPackage));
-        if (mPreview != null) {
-
-            if (!canTakePicture)
-                return;
-
-            canTakePicture = false;
-
-            mPreview.setOneShotPreviewCallback(new Camera.PreviewCallback() {
-
-                @Override
-                public void onPreviewFrame(final byte[] data, final Camera camera) {
-
-                    new Thread() {
-                        public void run() {
-
-                            //raw picture
-                            byte[] bytes = mPreview.getFramePicture(data, camera); // raw bytes from preview
-                            final Bitmap pic = BitmapFactory.decodeByteArray(bytes, 0, bytes.length); // Bitmap from preview
-
-                            //scale down
-                            float scale = (float) pictureView.getWidth() / (float) pic.getWidth();
-                            Bitmap scaledBitmap = Bitmap.createScaledBitmap(pic, (int) (pic.getWidth() * scale), (int) (pic.getHeight() * scale), false);
-
-                            final Matrix matrix = new Matrix();
-                            if (cameraCurrentlyLocked == Camera.CameraInfo.CAMERA_FACING_FRONT) {
-                                Log.d(TAG, "mirror y axis");
-                                matrix.preScale(-1.0f, 1.0f);
-                            }
-                            Log.d(TAG, "preRotate " + mPreview.getDisplayOrientation() + "deg");
-                            matrix.postRotate(mPreview.getDisplayOrientation());
-
-                            final Bitmap fixedPic = Bitmap.createBitmap(scaledBitmap, 0, 0, scaledBitmap.getWidth(), scaledBitmap.getHeight(), matrix, false);
-                            final Rect rect = new Rect(mPreview.mSurfaceView.getLeft(), mPreview.mSurfaceView.getTop(), mPreview.mSurfaceView.getRight(), mPreview.mSurfaceView.getBottom());
-
-                            Log.d(TAG, mPreview.mSurfaceView.getLeft() + " " + mPreview.mSurfaceView.getTop() + " " + mPreview.mSurfaceView.getRight() + " " + mPreview.mSurfaceView.getBottom());
-
-                            getActivity().runOnUiThread(new Runnable() {
-                                @Override
-                                public void run() {
-                                    pictureView.setImageBitmap(fixedPic);
-                                    pictureView.layout(rect.left, rect.top, rect.right, rect.bottom);
-
-                                    Bitmap finalPic = pic;
-
-                                    Bitmap originalPicture = Bitmap.createBitmap(finalPic, 0, 0, (int) (finalPic.getWidth()), (int) (finalPic.getHeight()), matrix, false);
-
-                                    generatePictureFromView(originalPicture);
-                                    canTakePicture = true;
-                                }
-                            });
-                        }
-                    }.start();
-                }
-            });
-        } else {
-            canTakePicture = true;
-        }
-    }
-
-    private void processPicture(Bitmap bitmap) {
-        ByteArrayOutputStream jpeg_data = new ByteArrayOutputStream();
-        CompressFormat compressFormat = CompressFormat.PNG;
-        int mQuality = 90;
-
-        try {
-            if (bitmap.compress(compressFormat, mQuality, jpeg_data)) {
-                byte[] code = jpeg_data.toByteArray();
-                byte[] output = Base64.encode(code, Base64.NO_WRAP);
-                String js_out = new String(output);
-                eventListener.onPictureTaken(js_out);
-                js_out = null;
-                output = null;
-                code = null;
-            }
-        } catch (Exception e) {
-//            this.failPicture("Error compressing image.");
-        }
-        jpeg_data = null;
-    }
-
-    private void generatePictureFromView(final Bitmap originalPicture) {
-
-//        final Bitmap image;
-        final FrameLayout cameraLoader = (FrameLayout) view.findViewById(getResources().getIdentifier("camera_loader", "id", appResourcesPackage));
-        cameraLoader.setVisibility(View.VISIBLE);
-        final ImageView pictureView = (ImageView) view.findViewById(getResources().getIdentifier("picture_view", "id", appResourcesPackage));
-        new Thread() {
-            public void run() {
-
-                try {
-                    //                    final File picFile = storeImage(picture, "_preview");
-                    final File originalPictureFile = storeImage(originalPicture, "_original");
-//                    image = BitmapFactory.decodeFile(originalPictureFile.getAbsolutePath());
-//                    processPicture(BitmapFactory.decodeFile(originalPictureFile.getAbsolutePath()));
-                    eventListener.onPictureTaken(originalPictureFile.getAbsolutePath());
-
-//                    processPicture(originalPicture);
-
-                    getActivity().runOnUiThread(new Runnable() {
-                        @Override
-                        public void run() {
-                            cameraLoader.setVisibility(View.INVISIBLE);
-                            pictureView.setImageBitmap(null);
-                        }
-                    });
-                } catch (Exception e) {
-                    //An unexpected error occurred while saving the picture.
-                    getActivity().runOnUiThread(new Runnable() {
-                        @Override
-                        public void run() {
-                            cameraLoader.setVisibility(View.INVISIBLE);
-                            pictureView.setImageBitmap(null);
-                        }
-                    });
-                }
-            }
-        }.start();
-    }
-
-    private File getOutputMediaFile(String suffix) {
-
-        File mediaStorageDir = getActivity().getApplicationContext().getFilesDir();
-        /*if(Environment.getExternalStorageState() == Environment.MEDIA_MOUNTED && Environment.getExternalStorageState() != Environment.MEDIA_MOUNTED_READ_ONLY) {
-            mediaStorageDir = new File(Environment.getExternalStorageDirectory() + "/Android/data/" + getActivity().getApplicationContext().getPackageName() + "/Files");
-
-	    }*/
-        if (!mediaStorageDir.exists()) {
-            if (!mediaStorageDir.mkdirs()) {
-                return null;
-            }
-        }
-        // Create a media file name
-        String timeStamp = new SimpleDateFormat("dd_MM_yyyy_HHmm_ss").format(new Date());
-        File mediaFile;
-        String mImageName = "camerapreview_" + timeStamp + suffix + ".jpg";
-        mediaFile = new File(mediaStorageDir.getPath() + File.separator + mImageName);
-        return mediaFile;
-    }
-
-    private File storeImage(Bitmap image, String suffix) {
-        File pictureFile = getOutputMediaFile(suffix);
-        if (pictureFile != null) {
-            try {
-                FileOutputStream fos = new FileOutputStream(pictureFile);
-                image.compress(Bitmap.CompressFormat.JPEG, 80, fos);
-                fos.close();
-                return pictureFile;
-            } catch (Exception ex) {
-            }
-        }
-        return null;
-    }
-
-    public int calculateInSampleSize(BitmapFactory.Options options, int reqWidth, int reqHeight) {
-        // Raw height and width of image
-        final int height = options.outHeight;
-        final int width = options.outWidth;
-        int inSampleSize = 1;
-
-        if (height > reqHeight || width > reqWidth) {
-
-            final int halfHeight = height / 2;
-            final int halfWidth = width / 2;
-
-            // Calculate the largest inSampleSize value that is a power of 2 and keeps both
-            // height and width larger than the requested height and width.
-            while ((halfHeight / inSampleSize) > reqHeight && (halfWidth / inSampleSize) > reqWidth) {
-                inSampleSize *= 2;
-            }
-        }
-        return inSampleSize;
-    }
-
-    private Bitmap loadBitmapFromView(View v) {
-        Bitmap b = Bitmap.createBitmap(v.getMeasuredWidth(), v.getMeasuredHeight(), Bitmap.Config.ARGB_8888);
-        Canvas c = new Canvas(b);
-        v.layout(v.getLeft(), v.getTop(), v.getRight(), v.getBottom());
-        v.draw(c);
-        return b;
-    }
-
-    @Override
-    public void onDestroy() {
-        super.onDestroy();
->>>>>>> 981dfa30
-    }
-  }
-
-<<<<<<< HEAD
+    }
+  }
+
   public boolean hasFrontCamera(){
     return getActivity().getApplicationContext().getPackageManager().hasSystemFeature(PackageManager.FEATURE_CAMERA_FRONT);
   }
@@ -713,12 +339,10 @@
     canvas.drawBitmap(bitmap, -rect.left, -rect.top, null);
     return ret;
   }
-=======
-class Preview extends RelativeLayout implements SurfaceHolder.Callback {
-    private final String TAG = "CameraPreview";
->>>>>>> 981dfa30
 
   public void takePicture(final double maxWidth, final double maxHeight){
+    Log.d(TAG, "picture taken");
+
     final ImageView pictureView = (ImageView) view.findViewById(getResources().getIdentifier("picture_view", "id", appResourcesPackage));
     if(mPreview != null) {
 
@@ -732,17 +356,16 @@
         @Override
         public void onPreviewFrame(final byte[] data, final Camera camera) {
 
-<<<<<<< HEAD
           new Thread() {
             public void run() {
 
               //raw picture
-              byte[] bytes = mPreview.getFramePicture(data, camera);
-              final Bitmap pic = BitmapFactory.decodeByteArray(bytes, 0, bytes.length);
+              byte[] bytes = mPreview.getFramePicture(data, camera); // raw bytes from preview
+              final Bitmap pic = BitmapFactory.decodeByteArray(bytes, 0, bytes.length); // Bitmap from preview
 
               //scale down
-              float scale = (float)pictureView.getWidth()/(float)pic.getWidth();
-              Bitmap scaledBitmap = Bitmap.createScaledBitmap(pic, (int)(pic.getWidth()*scale), (int)(pic.getHeight()*scale), false);
+              float scale = (float) pictureView.getWidth() / (float) pic.getWidth();
+              Bitmap scaledBitmap = Bitmap.createScaledBitmap(pic, (int) (pic.getWidth() * scale), (int) (pic.getHeight() * scale), false);
 
               final Matrix matrix = new Matrix();
               if (cameraCurrentlyLocked == Camera.CameraInfo.CAMERA_FACING_FRONT) {
@@ -755,37 +378,19 @@
               final Bitmap fixedPic = Bitmap.createBitmap(scaledBitmap, 0, 0, scaledBitmap.getWidth(), scaledBitmap.getHeight(), matrix, false);
               final Rect rect = new Rect(mPreview.mSurfaceView.getLeft(), mPreview.mSurfaceView.getTop(), mPreview.mSurfaceView.getRight(), mPreview.mSurfaceView.getBottom());
 
+              Log.d(TAG, mPreview.mSurfaceView.getLeft() + " " + mPreview.mSurfaceView.getTop() + " " + mPreview.mSurfaceView.getRight() + " " + mPreview.mSurfaceView.getBottom());
+
               getActivity().runOnUiThread(new Runnable() {
                 @Override
                 public void run() {
                   pictureView.setImageBitmap(fixedPic);
                   pictureView.layout(rect.left, rect.top, rect.right, rect.bottom);
 
-                  Bitmap finalPic = null;
-                  Bitmap originalPicture = null;
-                  //scale final picture
-                  if(maxWidth > 0 && maxHeight > 0){
-                    final double scaleHeight = maxWidth/(double)pic.getHeight();
-                    final double scaleWidth = maxHeight/(double)pic.getWidth();
-                    final double scale  = scaleHeight < scaleWidth ? scaleWidth : scaleHeight;
-
-                    finalPic = Bitmap.createScaledBitmap(pic, (int)(pic.getWidth()*scale), (int)(pic.getHeight()*scale), false);
-                    originalPicture = Bitmap.createBitmap(finalPic, 0, 0, (int)(maxWidth), (int)(maxHeight), matrix, false);
-                  }
-                  else{
-                    finalPic = pic;
-                    originalPicture = Bitmap.createBitmap(finalPic, 0, 0, (int)(finalPic.getWidth()), (int)(finalPic.getHeight()), matrix, false);
-                  }
-
-                  //get bitmap and compress
-                  Bitmap picture = loadBitmapFromView(view.findViewById(getResources().getIdentifier("frame_camera_cont", "id", appResourcesPackage)));
-                  ByteArrayOutputStream stream = new ByteArrayOutputStream();
-                  picture.compress(Bitmap.CompressFormat.JPEG, 80, stream);
-                  // JPEG 1200x1200 --> 138KB
-                  // PNG 1200x1200 --> 208KB
-                  // WEBP 1200x1200 --> 287KB
-
-                  generatePictureFromView(originalPicture, picture);
+                  Bitmap finalPic = pic;
+
+                  Bitmap originalPicture = Bitmap.createBitmap(finalPic, 0, 0, (int) (finalPic.getWidth()), (int) (finalPic.getHeight()), matrix, false);
+
+                  generatePictureFromView(originalPicture);
                   canTakePicture = true;
                 }
               });
@@ -793,132 +398,21 @@
           }.start();
         }
       });
-    }
-    else{
+    } else {
       canTakePicture = true;
-=======
-    public void setCamera(Camera camera, int cameraId) {
-        if (camera != null) {
-            mCamera = camera;
-            this.cameraId = cameraId;
-            mSupportedPreviewSizes = mCamera.getParameters().getSupportedPreviewSizes();
-            setCameraDisplayOrientation();
-
-            //mCamera.getParameters().setRotation(getDisplayOrientation());
-            //requestLayout();
-        }
-    }
-
-    public int getDisplayOrientation() {
-        return displayOrientation;
-    }
-
-    public void printPreviewSize(String from) {
-        Log.d(TAG, "printPreviewSize from " + from + ": > width: " + mPreviewSize.width + " height: " + mPreviewSize.height);
-    }
-    public void setCameraPreviewSize() {
-	if (mCamera != null) {
-	    Camera.Parameters parameters = mCamera.getParameters();
-	    parameters.setPreviewSize(mPreviewSize.width, mPreviewSize.height);
-	    mCamera.setParameters(parameters);
-	}
-    }
-    private void setCameraDisplayOrientation() {
-        Camera.CameraInfo info = new Camera.CameraInfo();
-        int rotation =
-                ((Activity) getContext()).getWindowManager().getDefaultDisplay()
-                        .getRotation();
-        int degrees = 0;
-        DisplayMetrics dm = new DisplayMetrics();
-
-        Camera.getCameraInfo(cameraId, info);
-        ((Activity) getContext()).getWindowManager().getDefaultDisplay().getMetrics(dm);
-
-        switch (rotation) {
-            case Surface.ROTATION_0:
-                degrees = 0;
-                break;
-            case Surface.ROTATION_90:
-                degrees = 90;
-                break;
-            case Surface.ROTATION_180:
-                degrees = 180;
-                break;
-            case Surface.ROTATION_270:
-                degrees = 270;
-                break;
-        }
-
-        if (info.facing == Camera.CameraInfo.CAMERA_FACING_FRONT) {
-            displayOrientation = (info.orientation + degrees) % 360;
-            displayOrientation = (360 - displayOrientation) % 360;
-        } else {
-            displayOrientation = (info.orientation - degrees + 360) % 360;
-        }
-
-        Log.d(TAG, "screen is rotated " + degrees + "deg from natural");
-        Log.d(TAG, (info.facing == Camera.CameraInfo.CAMERA_FACING_FRONT ? "front" : "back")
-                + " camera is oriented -" + info.orientation + "deg from natural");
-        Log.d(TAG, "need to rotate preview " + displayOrientation + "deg");
-        mCamera.setDisplayOrientation(displayOrientation);
-    }
-
-    public void switchCamera(Camera camera, int cameraId) {
-        try {
-            setCamera(camera, cameraId);
-
-            Log.d("CameraPreview", "before set camera");
-
-            camera.setPreviewDisplay(mHolder);
-
-            Log.d("CameraPreview", "before getParameters");
-
-            Camera.Parameters parameters = camera.getParameters();
-
-            Log.d("CameraPreview", "before setPreviewSize");
-
-            parameters.setPreviewSize(mPreviewSize.width, mPreviewSize.height);
-            Log.d(TAG, mPreviewSize.width + " " + mPreviewSize.height);
-            camera.setParameters(parameters);
-        } catch (IOException exception) {
-            Log.e(TAG, exception.getMessage());
-        }
-//        requestLayout();
-    }
-
-    @Override
-    protected void onMeasure(int widthMeasureSpec, int heightMeasureSpec) {
-        // We purposely disregard child measurements because act as a
-        // wrapper to a SurfaceView that centers the camera preview instead
-        // of stretching it.
-        final int width = resolveSize(getSuggestedMinimumWidth(), widthMeasureSpec);
-        final int height = resolveSize(getSuggestedMinimumHeight(), heightMeasureSpec);
-        setMeasuredDimension(width, height);
-
-        if (mSupportedPreviewSizes != null) {
-            mPreviewSize = getOptimalPreviewSize(mSupportedPreviewSizes, width, height);
-
-           /* Log.d(TAG, "onMeasure: > width: " + mPreviewSize.width + " height: " + mPreviewSize.height);
-
-            Camera.Parameters parameters = mCamera.getParameters();
-            parameters.setPreviewSize(mPreviewSize.width, mPreviewSize.height);
-            mCamera.setParameters(parameters);*/
-
-
-        }
->>>>>>> 981dfa30
-    }
-  }
-  private void generatePictureFromView(final Bitmap originalPicture, final Bitmap picture){
-
-    final FrameLayout cameraLoader = (FrameLayout)view.findViewById(getResources().getIdentifier("camera_loader", "id", appResourcesPackage));
+    }
+  }
+
+  private void generatePictureFromView(final Bitmap originalPicture) {
+
+    //        final Bitmap image;
+    final FrameLayout cameraLoader = (FrameLayout) view.findViewById(getResources().getIdentifier("camera_loader", "id", appResourcesPackage));
     cameraLoader.setVisibility(View.VISIBLE);
     final ImageView pictureView = (ImageView) view.findViewById(getResources().getIdentifier("picture_view", "id", appResourcesPackage));
     new Thread() {
       public void run() {
 
         try {
-          final File picFile = storeImage(picture, "_preview");
           final File originalPictureFile = storeImage(originalPicture, "_original");
 
           eventListener.onPictureTaken(originalPictureFile.getAbsolutePath(), picFile.getAbsolutePath());
@@ -930,8 +424,7 @@
               pictureView.setImageBitmap(null);
             }
           });
-        }
-        catch(Exception e){
+        } catch (Exception e) {
           //An unexpected error occurred while saving the picture.
           getActivity().runOnUiThread(new Runnable() {
             @Override
@@ -972,14 +465,12 @@
         image.compress(Bitmap.CompressFormat.JPEG, 80, fos);
         fos.close();
         return pictureFile;
-      }
-      catch (Exception ex) {
+      } catch (Exception ex) {
       }
     }
     return null;
   }
 
-<<<<<<< HEAD
   public int calculateInSampleSize(BitmapFactory.Options options, int reqWidth, int reqHeight) {
     // Raw height and width of image
     final int height = options.outHeight;
@@ -990,40 +481,6 @@
 
       final int halfHeight = height / 2;
       final int halfWidth = width / 2;
-=======
-                if (displayOrientation == 90 || displayOrientation == 270) {
-                    previewWidth = mPreviewSize.height;
-                    previewHeight = mPreviewSize.width;
-                }
-
-                LOG.d(TAG, "previewWidth:" + previewWidth + " previewHeight:" + previewHeight);
-            }
-
-            int nW;
-            int nH;
-            int top;
-            int left;
-
-            float scale = 1.0f;
-
-            // Center the child SurfaceView within the parent.
-            if (width * previewHeight < height * previewWidth) {
-                Log.d(TAG, "center horizontally");
-                int scaledChildWidth = (int) ((previewWidth * height / previewHeight) * scale);
-                nW = (width + scaledChildWidth) / 2;
-                nH = (int) (height * scale);
-                top = 0;
-                left = (width - scaledChildWidth) / 2;
-            } else {
-                Log.d(TAG, "center vertically");
-                int scaledChildHeight = (int) ((previewHeight * width / previewWidth) * scale);
-                nW = (int) (width * scale);
-                nH = (height + scaledChildHeight) / 2;
-                top = (height - scaledChildHeight) / 2;
-                left = 0;
-            }
-            child.layout(left, top, nW, nH);
->>>>>>> 981dfa30
 
       // Calculate the largest inSampleSize value that is a power of 2 and keeps both
       // height and width larger than the requested height and width.
@@ -1035,7 +492,7 @@
   }
 
   private Bitmap loadBitmapFromView(View v) {
-    Bitmap b = Bitmap.createBitmap( v.getMeasuredWidth(), v.getMeasuredHeight(), Bitmap.Config.ARGB_8888);
+    Bitmap b = Bitmap.createBitmap(v.getMeasuredWidth(), v.getMeasuredHeight(), Bitmap.Config.ARGB_8888);
     Canvas c = new Canvas(b);
     v.layout(v.getLeft(), v.getTop(), v.getRight(), v.getBottom());
     v.draw(c);
@@ -1048,10 +505,8 @@
   }
 }
 
-
-<<<<<<< HEAD
 class Preview extends RelativeLayout implements SurfaceHolder.Callback {
-  private final String TAG = "Preview";
+  private final String TAG = "CameraPreview";
 
   CustomSurfaceView mSurfaceView;
   SurfaceHolder mHolder;
@@ -1077,13 +532,11 @@
   }
 
   public void setCamera(Camera camera, int cameraId) {
-    mCamera = camera;
-    this.cameraId = cameraId;
-    if (mCamera != null) {
+    if (camera != null) {
+      mCamera = camera;
+      this.cameraId = cameraId;
       mSupportedPreviewSizes = mCamera.getParameters().getSupportedPreviewSizes();
       setCameraDisplayOrientation();
-      //mCamera.getParameters().setRotation(getDisplayOrientation());
-      //requestLayout();
 
       List<String> mFocusModes = mCamera.getParameters().getSupportedFocusModes();
 
@@ -1103,37 +556,47 @@
     return displayOrientation;
   }
 
+  public void printPreviewSize(String from) {
+    Log.d(TAG, "printPreviewSize from " + from + ": > width: " + mPreviewSize.width + " height: " + mPreviewSize.height);
+  }
+  public void setCameraPreviewSize() {
+    if (mCamera != null) {
+      Camera.Parameters parameters = mCamera.getParameters();
+      parameters.setPreviewSize(mPreviewSize.width, mPreviewSize.height);
+      mCamera.setParameters(parameters);
+    }
+  }
   private void setCameraDisplayOrientation() {
-    Camera.CameraInfo info=new Camera.CameraInfo();
-    int rotation=
-      ((Activity)getContext()).getWindowManager().getDefaultDisplay()
+    Camera.CameraInfo info = new Camera.CameraInfo();
+    int rotation =
+      ((Activity) getContext()).getWindowManager().getDefaultDisplay()
       .getRotation();
-    int degrees=0;
-    DisplayMetrics dm=new DisplayMetrics();
+    int degrees = 0;
+    DisplayMetrics dm = new DisplayMetrics();
 
     Camera.getCameraInfo(cameraId, info);
-    ((Activity)getContext()).getWindowManager().getDefaultDisplay().getMetrics(dm);
+    ((Activity) getContext()).getWindowManager().getDefaultDisplay().getMetrics(dm);
 
     switch (rotation) {
       case Surface.ROTATION_0:
-        degrees=0;
+        degrees = 0;
         break;
       case Surface.ROTATION_90:
-        degrees=90;
+        degrees = 90;
         break;
       case Surface.ROTATION_180:
-        degrees=180;
+        degrees = 180;
         break;
       case Surface.ROTATION_270:
-        degrees=270;
+        degrees = 270;
         break;
     }
 
     if (info.facing == Camera.CameraInfo.CAMERA_FACING_FRONT) {
-      displayOrientation=(info.orientation + degrees) % 360;
-      displayOrientation=(360 - displayOrientation) % 360;
+      displayOrientation = (info.orientation + degrees) % 360;
+      displayOrientation = (360 - displayOrientation) % 360;
     } else {
-      displayOrientation=(info.orientation - degrees + 360) % 360;
+      displayOrientation = (info.orientation - degrees + 360) % 360;
     }
 
     Log.d(TAG, "screen is rotated " + degrees + "deg from natural");
@@ -1144,17 +607,25 @@
   }
 
   public void switchCamera(Camera camera, int cameraId) {
-    setCamera(camera, cameraId);
     try {
+      setCamera(camera, cameraId);
+
+      Log.d("CameraPreview", "before set camera");
+
       camera.setPreviewDisplay(mHolder);
+
+      Log.d("CameraPreview", "before getParameters");
+
       Camera.Parameters parameters = camera.getParameters();
+
+      Log.d("CameraPreview", "before setPreviewSize");
+
       parameters.setPreviewSize(mPreviewSize.width, mPreviewSize.height);
+      Log.d(TAG, mPreviewSize.width + " " + mPreviewSize.height);
       camera.setParameters(parameters);
-    }
-    catch (IOException exception) {
+    } catch (IOException exception) {
       Log.e(TAG, exception.getMessage());
     }
-    //requestLayout();
   }
 
   @Override
@@ -1190,24 +661,6 @@
         if(displayOrientation == 90 || displayOrientation == 270) {
           previewWidth = mPreviewSize.height;
           previewHeight = mPreviewSize.width;
-=======
-    public void surfaceDestroyed(SurfaceHolder holder) {
-        // Surface will be destroyed when we return, so stop the preview.
-        try {
-            if (mCamera != null) {
-                mCamera.stopPreview();
-            }
-        } catch (Exception exception) {
-            Log.e(TAG, "Exception caused by surfaceDestroyed()", exception);
-        }
-    }
-
-    /*private Camera.Size getOptimalPreviewSize(List<Camera.Size> sizes, int w, int h) {
-        final double ASPECT_TOLERANCE = 0.1;
-        double targetRatio = (double) w / h;
-        if (displayOrientation == 90 || displayOrientation == 270) {
-            targetRatio = (double) h / w;
->>>>>>> 981dfa30
         }
 
         LOG.d(TAG, "previewWidth:" + previewWidth + " previewHeight:" + previewHeight);
@@ -1228,16 +681,12 @@
         nH = (int)(height * scale);
         top = 0;
         left = (width - scaledChildWidth) / 2;
-      }
-      else {
+      } else {
         Log.d(TAG, "center vertically");
-        int scaledChildHeight = (int)((previewHeight * width / previewWidth));
-        //nW = (int)(width * scale);
-        //nH = (height + scaledChildHeight) / 2;
-        nW = previewWidth;
-        nH = previewHeight;
-        //top = (height - scaledChildHeight) / 2;
-        top = 0;
+        int scaledChildHeight = (int) ((previewHeight * width / previewWidth) * scale);
+        nW = (int) (width * scale);
+        nH = (height + scaledChildHeight) / 2;
+        top = (height - scaledChildHeight) / 2;
         left = 0;
       }
       child.layout(left, top, nW, nH);
@@ -1264,96 +713,29 @@
 
   public void surfaceDestroyed(SurfaceHolder holder) {
     // Surface will be destroyed when we return, so stop the preview.
-    if (mCamera != null) {
-      mCamera.stopPreview();
-    }
-  }
-  private Camera.Size getOptimalPreviewSize(List<Camera.Size> sizes, int w, int h) {
-    final double ASPECT_TOLERANCE = 0.1;
-    double targetRatio = (double) w / h;
-    if (displayOrientation == 90 || displayOrientation == 270) {
-      targetRatio = (double) h / w;
-    }
+    try {
+      if (mCamera != null) {
+        mCamera.stopPreview();
+      }
+    } catch (Exception exception) {
+      Log.e(TAG, "Exception caused by surfaceDestroyed()", exception);
+    }
+  }
+
+  public Camera.Size getOptimalPreviewSize(List<Camera.Size> sizes, int w, int h) {
     if (sizes == null) return null;
 
     Camera.Size optimalSize = null;
-    double minDiff = Double.MAX_VALUE;
-
-<<<<<<< HEAD
-    int targetHeight = h;
+
+    int maxWidth = 0;
 
     // Try to find an size match aspect ratio and size
+    // Select max size
     for (Camera.Size size : sizes) {
-      double ratio = (double) size.width / size.height;
-      if (Math.abs(ratio - targetRatio) > ASPECT_TOLERANCE) continue;
-      if (Math.abs(size.height - targetHeight) < minDiff) {
+      if (size.width > maxWidth) {
+        maxWidth = size.width;
         optimalSize = size;
-        minDiff = Math.abs(size.height - targetHeight);
-      }
-=======
-        Log.d(TAG, "optimal preview size: w: " + optimalSize.width + " h: " + optimalSize.height);
-        return optimalSize;
-    }*/
-
-    public Camera.Size getOptimalPreviewSize(List<Camera.Size> sizes, int w, int h) {
-        if (sizes == null) return null;
-
-        Camera.Size optimalSize = null;
-
-        int maxWidth = 0;
-
-        // Try to find an size match aspect ratio and size
-        // Select max size
-        for (Camera.Size size : sizes) {
-            if (size.width > maxWidth) {
-                maxWidth = size.width;
-                optimalSize = size;
-            }
-        }
-
-        Log.d(TAG, "optimal preview size: w: " + optimalSize.width + " h: " + optimalSize.height);
-        return optimalSize;
-    }
-
-    public void surfaceChanged(SurfaceHolder holder, int format, int w, int h) {
-
-        if (mCamera != null) {
-            // Now that the size is known, set up the camera parameters and begin
-            // the preview.
-            Camera.Parameters parameters = mCamera.getParameters();
-            parameters.setPreviewSize(mPreviewSize.width, mPreviewSize.height);
-            requestLayout();
-            //mCamera.setDisplayOrientation(90);
-            mCamera.setParameters(parameters);
-            mCamera.startPreview();
-        }
->>>>>>> 981dfa30
-    }
-
-    // Cannot find the one match the aspect ratio, ignore the requirement
-    if (optimalSize == null) {
-      minDiff = Double.MAX_VALUE;
-      for (Camera.Size size : sizes) {
-        if (Math.abs(size.height - targetHeight) < minDiff) {
-          optimalSize = size;
-          minDiff = Math.abs(size.height - targetHeight);
-        }
-      }
-    }
-
-<<<<<<< HEAD
-    // hotfix from https://github.com/mbppower/CordovaCameraPreview/issues/53
-    optimalSize = sizes.get(0);
-    for (int i = 0; i < sizes.size(); i++) {
-      if (sizes.get(i).width > optimalSize.width) {
-        optimalSize = sizes.get(i);
-      }
-=======
-    public void setOneShotPreviewCallback(Camera.PreviewCallback callback) {
-        if (mCamera != null) {
-            mCamera.setOneShotPreviewCallback(callback);
-        }
->>>>>>> 981dfa30
+      }
     }
 
     Log.d(TAG, "optimal preview size: w: " + optimalSize.width + " h: " + optimalSize.height);
@@ -1392,13 +774,13 @@
     }
     return data;
   }
+
   public void setOneShotPreviewCallback(Camera.PreviewCallback callback) {
     if(mCamera != null) {
       mCamera.setOneShotPreviewCallback(callback);
     }
   }
 }
-<<<<<<< HEAD
 class TapGestureDetector extends GestureDetector.SimpleOnGestureListener{
 
   @Override
@@ -1417,20 +799,11 @@
   }
 }
 class CustomSurfaceView extends SurfaceView implements SurfaceHolder.Callback{
-  private final String TAG = "CustomSurfaceView";
+  private final String TAG = "CameraPreview";
 
   CustomSurfaceView(Context context){
     super(context);
   }
-=======
-
-class CustomSurfaceView extends SurfaceView implements SurfaceHolder.Callback {
-    private final String TAG = "CameraPreview";
-
-    CustomSurfaceView(Context context) {
-        super(context);
-    }
->>>>>>> 981dfa30
 
   @Override
   public void surfaceCreated(SurfaceHolder holder) {
