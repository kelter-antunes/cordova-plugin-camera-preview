<?xml version="1.0" encoding="utf-8"?>
    <FrameLayout
        android:layout_width="match_parent"
        android:layout_height="match_parent"
        tools:context="com.mbppower.CameraActivity"
        android:id="@+id/frame_container"
        xmlns:android="http://schemas.android.com/apk/res/android"
        xmlns:tools="http://schemas.android.com/tools"
        android:layout_gravity="center_horizontal|top"
        android:layout_weight=".7">

        <RelativeLayout
            android:layout_width="match_parent"
            android:layout_height="match_parent"
            android:gravity="center_horizontal|top"
            android:id="@+id/frame_camera_cont"
            android:layout_gravity="center_horizontal|top">

            <FrameLayout
                android:layout_width="match_parent"
                android:layout_height="match_parent"
                android:id="@+id/video_view"
<<<<<<< HEAD
                android:scaleType="fitCenter"
                android:layout_gravity="top"></FrameLayout>
=======
                android:scaleType="fitXY"
                android:layout_gravity="top" />
>>>>>>> fcbdb6c3

            <ImageView
                android:layout_width="match_parent"
                android:layout_height="match_parent"
                android:id="@+id/picture_view"
                android:layout_gravity="center|bottom"
                android:adjustViewBounds="true"
                android:scaleType="fitXY" />

            <ImageView
                android:layout_width="match_parent"
                android:layout_height="match_parent"
                android:id="@+id/frame_view"
                android:layout_gravity="center_horizontal|bottom"
                android:adjustViewBounds="true"
                android:scaleType="centerInside" />

        </RelativeLayout>

        <FrameLayout
            android:layout_width="match_parent"
            android:layout_height="match_parent"
            android:id="@+id/camera_loader"
            android:scaleType="fitXY"
            android:layout_gravity="top"
            android:layout_alignWithParentIfMissing="false"
            android:layout_alignParentTop="false"
            android:layout_alignParentLeft="false"
            android:layout_alignParentBottom="false"
            android:layout_alignParentRight="false"
            android:visibility="invisible"
            android:background="#ff000000">

            <ProgressBar
                android:layout_width="wrap_content"
                android:layout_height="wrap_content"
                android:id="@+id/camera_loader_spinner"
                android:layout_gravity="center"
                android:indeterminate="false"
                android:indeterminateBehavior="cycle"
                android:indeterminateOnly="true"/>
        </FrameLayout>
    </FrameLayout>

<|MERGE_RESOLUTION|>--- conflicted
+++ resolved
@@ -20,13 +20,9 @@
                 android:layout_width="match_parent"
                 android:layout_height="match_parent"
                 android:id="@+id/video_view"
-<<<<<<< HEAD
-                android:scaleType="fitCenter"
-                android:layout_gravity="top"></FrameLayout>
-=======
+
                 android:scaleType="fitXY"
                 android:layout_gravity="top" />
->>>>>>> fcbdb6c3
 
             <ImageView
                 android:layout_width="match_parent"
