package com.mbppower;

import android.Manifest;
import android.content.pm.PackageManager;
import android.app.FragmentManager;
import android.app.FragmentTransaction;
import android.hardware.Camera;
import android.util.DisplayMetrics;
import android.util.Log;
import android.util.TypedValue;
import android.view.ViewGroup;
import android.widget.FrameLayout;


import org.apache.cordova.CallbackContext;
import org.apache.cordova.CordovaPlugin;
import org.apache.cordova.PluginResult;
import org.json.JSONObject;
import org.json.JSONArray;
import org.json.JSONException;

import java.util.List;
import java.util.Arrays;

public class CameraPreview extends CordovaPlugin implements CameraActivity.CameraPreviewListener {

<<<<<<< HEAD
  private final String TAG = "CameraPreview";
  private final String setOnPictureTakenHandlerAction = "setOnPictureTakenHandler";
  private final String setColorEffectAction = "setColorEffect";
  private final String setZoomAction = "setZoom";
  private final String setFlashModeAction = "setFlashMode";
  private final String startCameraAction = "startCamera";
  private final String stopCameraAction = "stopCamera";
  private final String previewSizeAction = "previewSize";
  private final String switchCameraAction = "switchCamera";
  private final String takePictureAction = "takePicture";
  private final String showCameraAction = "showCamera";
  private final String hideCameraAction = "hideCamera";

  private CameraActivity fragment;
  private CallbackContext takePictureCallbackContext;
  private int containerViewId = 1;
  public CameraPreview(){
    super();
    Log.d(TAG, "Constructing");
  }

  @Override
  public boolean execute(String action, JSONArray args, CallbackContext callbackContext) throws JSONException {

    if (setOnPictureTakenHandlerAction.equals(action)){
      return setOnPictureTakenHandler(args, callbackContext);
    }
    else if (startCameraAction.equals(action)){
      return startCamera(args, callbackContext);
    }
    else if (takePictureAction.equals(action)){
      return takePicture(args, callbackContext);
    }
    else if (setColorEffectAction.equals(action)){
      return setColorEffect(args, callbackContext);
    }
    else if (setZoomAction.equals(action)) {
      return setZoom(args, callbackContext);
    }
    else if (previewSizeAction.equals(action)) {
      return previewSize(args, callbackContext);
    }
    else if (setFlashModeAction.equals(action)) {
      return setFlashMode(args, callbackContext);
    }
    else if (stopCameraAction.equals(action)){
      return stopCamera(args, callbackContext);
    }
    else if (hideCameraAction.equals(action)){
      return hideCamera(args, callbackContext);
    }
    else if (showCameraAction.equals(action)){
      return showCamera(args, callbackContext);
    }
    else if (switchCameraAction.equals(action)){
      return switchCamera(args, callbackContext);
    }

    return false;
  }

  private boolean startCamera(final JSONArray args, CallbackContext callbackContext) {
    if(fragment != null){
      return false;
    }
    fragment = new CameraActivity();
    fragment.setEventListener(this);

    cordova.getActivity().runOnUiThread(new Runnable() {
      @Override
      public void run() {

        try {
          DisplayMetrics metrics = cordova.getActivity().getResources().getDisplayMetrics();
          int x = (int) TypedValue.applyDimension(TypedValue.COMPLEX_UNIT_DIP, args.getInt(0), metrics);
          int y = (int) TypedValue.applyDimension(TypedValue.COMPLEX_UNIT_DIP, args.getInt(1), metrics);
          int width = (int) TypedValue.applyDimension(TypedValue.COMPLEX_UNIT_DIP, args.getInt(2), metrics);
          int height = (int) TypedValue.applyDimension(TypedValue.COMPLEX_UNIT_DIP, args.getInt(3), metrics);
          String defaultCamera = args.getString(4);
          Boolean tapToTakePicture = args.getBoolean(5);
          Boolean dragEnabled = args.getBoolean(6);
          Boolean toBack = args.getBoolean(7);

          fragment.defaultCamera = defaultCamera;
          fragment.tapToTakePicture = tapToTakePicture;
          fragment.dragEnabled = dragEnabled;
          fragment.setRect(x, y, width, height);

          //create or update the layout params for the container view
          FrameLayout containerView = (FrameLayout)cordova.getActivity().findViewById(containerViewId);
          if(containerView == null){
            containerView = new FrameLayout(cordova.getActivity().getApplicationContext());
            containerView.setId(containerViewId);

            FrameLayout.LayoutParams containerLayoutParams = new FrameLayout.LayoutParams(FrameLayout.LayoutParams.MATCH_PARENT, FrameLayout.LayoutParams.MATCH_PARENT);
            cordova.getActivity().addContentView(containerView, containerLayoutParams);
          }
          //display camera bellow the webview
          if(toBack){
            webView.getView().setBackgroundColor(0x00000000);
            ((ViewGroup)webView.getView()).bringToFront();
          }
          else{
            //set camera back to front
            containerView.setAlpha(Float.parseFloat(args.getString(8)));
            containerView.bringToFront();
          }

          //add the fragment to the container
          FragmentManager fragmentManager = cordova.getActivity().getFragmentManager();
          FragmentTransaction fragmentTransaction = fragmentManager.beginTransaction();
          fragmentTransaction.add(containerView.getId(), fragment);
          fragmentTransaction.commit();
        }
        catch(Exception e){
          e.printStackTrace();
        }
      }
    });
    return true;
  }
  private boolean takePicture(final JSONArray args, CallbackContext callbackContext) {
    if(fragment == null){
      return false;
    }
    PluginResult pluginResult = new PluginResult(PluginResult.Status.OK);
    pluginResult.setKeepCallback(true);
    callbackContext.sendPluginResult(pluginResult);
    try {
      double maxWidth = args.getDouble(0);
      double maxHeight = args.getDouble(1);
      fragment.takePicture(maxWidth, maxHeight);
    }
    catch(Exception e){
      e.printStackTrace();
      return false;
    }
    return true;
  }

  public void onPictureTaken(String originalPicturePath, String previewPicturePath){
    JSONArray data = new JSONArray();
    data.put(originalPicturePath).put(previewPicturePath);
    PluginResult pluginResult = new PluginResult(PluginResult.Status.OK, data);
    pluginResult.setKeepCallback(true);
    takePictureCallbackContext.sendPluginResult(pluginResult);
  }

  private boolean setColorEffect(final JSONArray args, CallbackContext callbackContext) {
    if(fragment == null){
      return false;
=======
    private final String TAG = "CameraPreview";
    private final String setOnPictureTakenHandlerAction = "setOnPictureTakenHandler";
    private final String setColorEffectAction = "setColorEffect";
    private final String startCameraAction = "startCamera";
    private final String stopCameraAction = "stopCamera";
    private final String switchCameraAction = "switchCamera";
    private final String takePictureAction = "takePicture";
    private final String showCameraAction = "showCamera";
    private final String hideCameraAction = "hideCamera";

    private final String getSupportedPreviewSizesAction = "getSupportedPreviewSizes";
    private final String getSupportedPictureSizesAction = "getSupportedPictureSizes";    


    private final String [] permissions = {
        Manifest.permission.CAMERA,
        Manifest.permission.READ_EXTERNAL_STORAGE,
        Manifest.permission.WRITE_EXTERNAL_STORAGE
    };

    private final int permissionsReqId = 0;
    
    private CameraActivity fragment;
    private CallbackContext takePictureCallbackContext;
    private CallbackContext wLogCallbackContext;

    private CallbackContext execCallback;
    private JSONArray execArgs;
    
    private int containerViewId = 1;
    public CameraPreview() {

        super();
        Log.d(TAG, "Constructing");
    }

    @Override
    public boolean execute(String action, JSONArray args, CallbackContext callbackContext) throws JSONException {
        if (setOnPictureTakenHandlerAction.equals(action)) {
            return setOnPictureTakenHandler(args, callbackContext);
        } else if (startCameraAction.equals(action)) {
            if (cordova.hasPermission(permissions[0])) {
                return startCamera(args, callbackContext);
            }
            else {
                execCallback = callbackContext;
                execArgs = args;
                cordova.requestPermissions(this, 0, permissions);
            }
        } else if (takePictureAction.equals(action)) {
            return takePicture(args, callbackContext);
        } else if (setColorEffectAction.equals(action)) {
            return setColorEffect(args, callbackContext);
        } else if (stopCameraAction.equals(action)) {
            return stopCamera(args, callbackContext);
        } else if (hideCameraAction.equals(action)) {
            return hideCamera(args, callbackContext);
        } else if (showCameraAction.equals(action)) {
            return showCamera(args, callbackContext);
        } else if (switchCameraAction.equals(action)) {
            return switchCamera(args, callbackContext);
        } else if (getSupportedPreviewSizesAction.equals(action)) {
            return getSupportedResolutions("previews", callbackContext);
        } else if (getSupportedPictureSizesAction.equals(action)) {
            return getSupportedResolutions("pictures", callbackContext);
        }        

        return false;
    }

    @Override
    public void onRequestPermissionResult(int requestCode, String[] permissions, int[] grantResults) throws JSONException {
        for(int r:grantResults)
            {
                if(r == PackageManager.PERMISSION_DENIED)
                    {
                        execCallback.sendPluginResult(new PluginResult(PluginResult.Status.ILLEGAL_ACCESS_EXCEPTION));
                        return;
                    }
            }
        if (requestCode == permissionsReqId) {
            startCamera(execArgs, execCallback);
        }
    }
    
    private boolean getSupportedResolutions(final String type, CallbackContext callbackContext) {
    
    List<Camera.Size> supportedSizes;
    Camera camera = fragment.getCamera();

    if (camera != null) {
        supportedSizes = (type.equals("previews")) ? camera.getParameters().getSupportedPreviewSizes() : camera.getParameters().getSupportedPictureSizes();
        if (supportedSizes != null) {
            JSONArray sizes = new JSONArray();
            for (int i=0; i<supportedSizes.size(); i++) {
                Camera.Size size = supportedSizes.get(i);
                int h = size.height;
                int w = size.width;
                JSONObject jsonSize = new JSONObject();
                try {
                    jsonSize.put("height", new Integer(h));
                    jsonSize.put("width", new Integer(w));
                }
                catch(Exception e){
                    e.printStackTrace();
                }
                sizes.put(jsonSize);
            }
            callbackContext.success(sizes);
            return true;
        }
        callbackContext.error("Camera Parameters access error");
        return false;
    }
    callbackContext.error("Camera needs to be started first");
    return false;

    }    

    private boolean startCamera(final JSONArray args, CallbackContext callbackContext) {
        Log.d(TAG, "start camera action");
        if (fragment != null) {
            callbackContext.error("Camera already started");
            return false;
        }

        
        fragment = new CameraActivity();
        fragment.setEventListener(this);
        final CallbackContext cb = callbackContext;
        cordova.getActivity().runOnUiThread(new Runnable() {
            @Override
            public void run() {

                try {
                    DisplayMetrics metrics = cordova.getActivity().getResources().getDisplayMetrics();
                    // offset
                    int x = (int) TypedValue.applyDimension(TypedValue.COMPLEX_UNIT_DIP, args.getInt(0), metrics);
                    int y = (int) TypedValue.applyDimension(TypedValue.COMPLEX_UNIT_DIP, args.getInt(1), metrics);

                    // size
                    int width = (int) TypedValue.applyDimension(TypedValue.COMPLEX_UNIT_DIP, args.getInt(2), metrics);
                    int height = (int) TypedValue.applyDimension(TypedValue.COMPLEX_UNIT_DIP, args.getInt(3), metrics);

                    String defaultCamera = args.getString(4);
//                    String defaultCamera = invertCamera(args.getString(4));
                    Boolean tapToTakePicture = args.getBoolean(5);
                    Boolean dragEnabled = args.getBoolean(6);
                    Boolean toBack = args.getBoolean(7);

                    fragment.defaultCamera = defaultCamera;
                    fragment.tapToTakePicture = tapToTakePicture;
                    fragment.dragEnabled = dragEnabled;
                    fragment.setRect(x, y, width, height);

                    //create or update the layout params for the container view
                    FrameLayout containerView = (FrameLayout) cordova.getActivity().findViewById(containerViewId);
                    if (containerView == null) {
                        containerView = new FrameLayout(cordova.getActivity().getApplicationContext());
                        containerView.setId(containerViewId);

                        FrameLayout.LayoutParams containerLayoutParams = new FrameLayout.LayoutParams(FrameLayout.LayoutParams.MATCH_PARENT, FrameLayout.LayoutParams.MATCH_PARENT);
                        cordova.getActivity().addContentView(containerView, containerLayoutParams);
                    }
                    //display camera bellow the webview
                    if (toBack) {
						webView.getView().setBackgroundColor(0x00000000);
						((ViewGroup)webView.getView()).bringToFront();
//                        webView.setBackgroundColor(0x00000000);
//                        ViewGroup g = (ViewGroup) webView.getParent();
//                        g.setBackgroundColor(0x00000000);
//                        g.bringToFront();
                    } else {
                        //set camera back to front
                        containerView.bringToFront();
                    }

                    //add the fragment to the container
                    FragmentManager fragmentManager = cordova.getActivity().getFragmentManager();
                    FragmentTransaction fragmentTransaction = fragmentManager.beginTransaction();
                    fragmentTransaction.add(containerView.getId(), fragment);
                    fragmentTransaction.commit();


//                    Log.d("CameraPreview", "before switch");
//                    fragment.switchCamera();
//                    Log.d("CameraPreview", "after switch");

                    cb.success("Camera started");
                } catch (Exception e) {
                    e.printStackTrace();
                    cb.error("Camera start error");                    

                }
                
            }
        });
//        fragment.printPreviewSize("previewStartCamera");
        return true;
>>>>>>> 981dfa30
    }

    private String invertCamera(String originalCamera){
        return originalCamera == "front" ? "back" : "front";
    }

    private boolean takePicture(final JSONArray args, CallbackContext callbackContext) {
        if (fragment == null) {
            return false;
        }
        PluginResult pluginResult = new PluginResult(PluginResult.Status.OK);
        pluginResult.setKeepCallback(true);
        callbackContext.sendPluginResult(pluginResult);
        try {
//            double maxWidth = args.getDouble(0);
//            double maxHeight = args.getDouble(1);
            double maxWidth = 0;
            double maxHeight = 0;
            fragment.takePicture(maxWidth, maxHeight);
        } catch (Exception e) {
            e.printStackTrace();
            return false;
        }
        return true;
    }

    public void onPictureTaken(String originalPicture) {
        JSONArray data = new JSONArray();
        data.put(originalPicture);
        PluginResult pluginResult = new PluginResult(PluginResult.Status.OK, data);
        pluginResult.setKeepCallback(true);
        takePictureCallbackContext.sendPluginResult(pluginResult);
    }

<<<<<<< HEAD
    Camera.Parameters params = camera.getParameters();

    try {
      String effect = args.getString(0);

      if (effect.equals("aqua")) {
        params.setColorEffect(Camera.Parameters.EFFECT_AQUA);
      } else if (effect.equals("blackboard")) {
        params.setColorEffect(Camera.Parameters.EFFECT_BLACKBOARD);
      } else if (effect.equals("mono")) {
        params.setColorEffect(Camera.Parameters.EFFECT_MONO);
      } else if (effect.equals("negative")) {
        params.setColorEffect(Camera.Parameters.EFFECT_NEGATIVE);
      } else if (effect.equals("none")) {
        params.setColorEffect(Camera.Parameters.EFFECT_NONE);
      } else if (effect.equals("posterize")) {
        params.setColorEffect(Camera.Parameters.EFFECT_POSTERIZE);
      } else if (effect.equals("sepia")) {
        params.setColorEffect(Camera.Parameters.EFFECT_SEPIA);
      } else if (effect.equals("solarize")) {
        params.setColorEffect(Camera.Parameters.EFFECT_SOLARIZE);
      } else if (effect.equals("whiteboard")) {
        params.setColorEffect(Camera.Parameters.EFFECT_WHITEBOARD);
      }

      fragment.setCameraParameters(params);
      return true;
    } catch(Exception e) {
      e.printStackTrace();
      return false;
    }
  }

  private boolean setZoom(final JSONArray args, CallbackContext callbackContext) {

    if (fragment == null) {
      return false;
    }

    Camera camera = fragment.getCamera();
    if (camera == null) {
      return false;
    }

    Camera.Parameters params = camera.getParameters();

    try {
      int zoom = (int) args.getInt(0);
      if (camera.getParameters().isZoomSupported()) {
        params.setZoom(zoom);
        fragment.setCameraParameters(params);
      }

      return true;
    } catch (Exception e) {
      e.printStackTrace();
      return false;
    }
  }

  private boolean previewSize(final JSONArray args, CallbackContext callbackContext) {
    if (fragment == null) {
      return false;
    }

    Camera camera = fragment.getCamera();
    if (camera == null) {
      return false;
    }

    Camera.Parameters params = camera.getParameters();
    try {
      int width = (int) args.getInt(0);
      int height = (int) args.getInt(1);

      params.setPreviewSize(width, height);
      fragment.setCameraParameters(params);
      camera.startPreview();

      return true;
    } catch (Exception e) {
      e.printStackTrace();

      return false;
    }
  }

  private boolean setFlashMode(final JSONArray args, CallbackContext callbackContext) {
    if (fragment == null) {
      return false;
    }

    Camera camera = fragment.getCamera();
    if (camera == null) {
      return false;
    }

    Camera.Parameters params = camera.getParameters();

    try {
      int mode = (int) args.getInt(0);

      switch(mode) {
        case 0:
          params.setFlashMode(params.FLASH_MODE_OFF);
          break;

        case 1:
          params.setFlashMode(params.FLASH_MODE_ON);
          break;

        case 2:
          params.setFlashMode(params.FLASH_MODE_TORCH);
          break;

        case 3:
          params.setFlashMode(params.FLASH_MODE_AUTO);
          break;
      }

      fragment.setCameraParameters(params);

      return true;
    } catch (Exception e) {
      e.printStackTrace();

      return false;
    }
  }

  private boolean stopCamera(final JSONArray args, CallbackContext callbackContext) {
    if(fragment == null){
      return false;
    }

    FragmentManager fragmentManager = cordova.getActivity().getFragmentManager();
    FragmentTransaction fragmentTransaction = fragmentManager.beginTransaction();
    fragmentTransaction.remove(fragment);
    fragmentTransaction.commit();
    fragment = null;

    return true;
  }

  private boolean showCamera(final JSONArray args, CallbackContext callbackContext) {
    if(fragment == null){
      return false;
    }

    FragmentManager fragmentManager = cordova.getActivity().getFragmentManager();
    FragmentTransaction fragmentTransaction = fragmentManager.beginTransaction();
    fragmentTransaction.show(fragment);
    fragmentTransaction.commit();

    return true;
  }
  private boolean hideCamera(final JSONArray args, CallbackContext callbackContext) {
    if(fragment == null) {
      return false;
    }

    FragmentManager fragmentManager = cordova.getActivity().getFragmentManager();
    FragmentTransaction fragmentTransaction = fragmentManager.beginTransaction();
    fragmentTransaction.hide(fragment);
    fragmentTransaction.commit();

    return true;
  }
  private boolean switchCamera(final JSONArray args, CallbackContext callbackContext) {
    if(fragment == null){
      return false;
    }
    fragment.switchCamera();
    return true;
  }

  private boolean setOnPictureTakenHandler(JSONArray args, CallbackContext callbackContext) {
    Log.d(TAG, "setOnPictureTakenHandler");
    takePictureCallbackContext = callbackContext;
    return true;
  }
=======
    /*public void onPictureTaken(String originalPicturePath, String previewPicturePath) {
        JSONArray data = new JSONArray();
        data.put(originalPicturePath).put(previewPicturePath);
        PluginResult pluginResult = new PluginResult(PluginResult.Status.OK, data);
        pluginResult.setKeepCallback(true);
        takePictureCallbackContext.sendPluginResult(pluginResult);
    }*/

    private boolean setColorEffect(final JSONArray args, CallbackContext callbackContext) {
        if (fragment == null) {
            return false;
        }

        Camera camera = fragment.getCamera();
        if (camera == null) {
            return true;
        }


        Camera.Parameters params = camera.getParameters();

        try {
            String effect = args.getString(0);

            if (effect.equals("aqua")) {
                params.setColorEffect(Camera.Parameters.EFFECT_AQUA);
            } else if (effect.equals("blackboard")) {
                params.setColorEffect(Camera.Parameters.EFFECT_BLACKBOARD);
            } else if (effect.equals("mono")) {
                params.setColorEffect(Camera.Parameters.EFFECT_MONO);
            } else if (effect.equals("negative")) {
                params.setColorEffect(Camera.Parameters.EFFECT_NEGATIVE);
            } else if (effect.equals("none")) {
                params.setColorEffect(Camera.Parameters.EFFECT_NONE);
            } else if (effect.equals("posterize")) {
                params.setColorEffect(Camera.Parameters.EFFECT_POSTERIZE);
            } else if (effect.equals("sepia")) {
                params.setColorEffect(Camera.Parameters.EFFECT_SEPIA);
            } else if (effect.equals("solarize")) {
                params.setColorEffect(Camera.Parameters.EFFECT_SOLARIZE);
            } else if (effect.equals("whiteboard")) {
                params.setColorEffect(Camera.Parameters.EFFECT_WHITEBOARD);
            }

            fragment.setCameraParameters(params);
            return true;
        } catch (Exception e) {
            e.printStackTrace();
            return false;
        }
    }

    private boolean stopCamera(final JSONArray args, CallbackContext callbackContext) {
        if (fragment == null) {
            return false;
        }

        FragmentManager fragmentManager = cordova.getActivity().getFragmentManager();
        FragmentTransaction fragmentTransaction = fragmentManager.beginTransaction();
        fragmentTransaction.remove(fragment);
        fragmentTransaction.commit();
        fragment = null;

        return true;
    }

    private boolean showCamera(final JSONArray args, CallbackContext callbackContext) {
        if (fragment == null) {
            return false;
        }

        FragmentManager fragmentManager = cordova.getActivity().getFragmentManager();
        FragmentTransaction fragmentTransaction = fragmentManager.beginTransaction();
        fragmentTransaction.show(fragment);
        fragmentTransaction.commit();

        return true;
    }

    private boolean hideCamera(final JSONArray args, CallbackContext callbackContext) {
        if (fragment == null) {
            return false;
        }

        FragmentManager fragmentManager = cordova.getActivity().getFragmentManager();
        FragmentTransaction fragmentTransaction = fragmentManager.beginTransaction();
        fragmentTransaction.hide(fragment);
        fragmentTransaction.commit();

        return true;
    }

    private boolean switchCamera(final JSONArray args, CallbackContext callbackContext) {
        if (fragment == null) {
            callbackContext.error("Error switching cameras");
            return false;
        }
        fragment.switchCamera();
        callbackContext.success("Switched camera successfully");
        return true;
    }

    private boolean setOnPictureTakenHandler(JSONArray args, CallbackContext callbackContext) {
        Log.d(TAG, "setOnPictureTakenHandler");
        takePictureCallbackContext = callbackContext;
        return true;
    }
>>>>>>> 981dfa30
}<|MERGE_RESOLUTION|>--- conflicted
+++ resolved
@@ -11,7 +11,6 @@
 import android.view.ViewGroup;
 import android.widget.FrameLayout;
 
-
 import org.apache.cordova.CallbackContext;
 import org.apache.cordova.CordovaPlugin;
 import org.apache.cordova.PluginResult;
@@ -24,7 +23,6 @@
 
 public class CameraPreview extends CordovaPlugin implements CameraActivity.CameraPreviewListener {
 
-<<<<<<< HEAD
   private final String TAG = "CameraPreview";
   private final String setOnPictureTakenHandlerAction = "setOnPictureTakenHandler";
   private final String setColorEffectAction = "setColorEffect";
@@ -38,8 +36,25 @@
   private final String showCameraAction = "showCamera";
   private final String hideCameraAction = "hideCamera";
 
+  private final String getSupportedPreviewSizesAction = "getSupportedPreviewSizes";
+  private final String getSupportedPictureSizesAction = "getSupportedPictureSizes";    
+
+
+  private final String [] permissions = {
+    Manifest.permission.CAMERA,
+    Manifest.permission.READ_EXTERNAL_STORAGE,
+    Manifest.permission.WRITE_EXTERNAL_STORAGE
+  };
+
+  private final int permissionsReqId = 0;
+
   private CameraActivity fragment;
   private CallbackContext takePictureCallbackContext;
+  private CallbackContext wLogCallbackContext;
+
+  private CallbackContext execCallback;
+  private JSONArray execArgs;
+
   private int containerViewId = 1;
   public CameraPreview(){
     super();
@@ -51,47 +66,100 @@
 
     if (setOnPictureTakenHandlerAction.equals(action)){
       return setOnPictureTakenHandler(args, callbackContext);
-    }
-    else if (startCameraAction.equals(action)){
-      return startCamera(args, callbackContext);
-    }
-    else if (takePictureAction.equals(action)){
+    } else if (startCameraAction.equals(action)) {
+      if (cordova.hasPermission(permissions[0])) {
+        return startCamera(args, callbackContext);
+      }
+      else {
+        execCallback = callbackContext;
+        execArgs = args;
+        cordova.requestPermissions(this, 0, permissions);
+      }
+    } else if (takePictureAction.equals(action)) {
       return takePicture(args, callbackContext);
-    }
-    else if (setColorEffectAction.equals(action)){
+    } else if (setColorEffectAction.equals(action)) {
       return setColorEffect(args, callbackContext);
-    }
-    else if (setZoomAction.equals(action)) {
+    } else if (setZoomAction.equals(action)) {
       return setZoom(args, callbackContext);
-    }
-    else if (previewSizeAction.equals(action)) {
+    } else if (previewSizeAction.equals(action)) {
       return previewSize(args, callbackContext);
-    }
-    else if (setFlashModeAction.equals(action)) {
+    } else if (setFlashModeAction.equals(action)) {
       return setFlashMode(args, callbackContext);
-    }
-    else if (stopCameraAction.equals(action)){
+    } else if (stopCameraAction.equals(action)){
       return stopCamera(args, callbackContext);
-    }
-    else if (hideCameraAction.equals(action)){
+    } else if (hideCameraAction.equals(action)) {
       return hideCamera(args, callbackContext);
-    }
-    else if (showCameraAction.equals(action)){
+    } else if (showCameraAction.equals(action)) {
       return showCamera(args, callbackContext);
-    }
-    else if (switchCameraAction.equals(action)){
+    } else if (switchCameraAction.equals(action)) {
       return switchCamera(args, callbackContext);
-    }
+    } else if (getSupportedPreviewSizesAction.equals(action)) {
+      return getSupportedResolutions("previews", callbackContext);
+    } else if (getSupportedPictureSizesAction.equals(action)) {
+      return getSupportedResolutions("pictures", callbackContext);
+    }        
 
     return false;
   }
 
+  @Override
+  public void onRequestPermissionResult(int requestCode, String[] permissions, int[] grantResults) throws JSONException {
+    for(int r:grantResults)
+    {
+      if(r == PackageManager.PERMISSION_DENIED)
+      {
+        execCallback.sendPluginResult(new PluginResult(PluginResult.Status.ILLEGAL_ACCESS_EXCEPTION));
+        return;
+      }
+    }
+    if (requestCode == permissionsReqId) {
+      startCamera(execArgs, execCallback);
+    }
+  }
+
+  private boolean getSupportedResolutions(final String type, CallbackContext callbackContext) {
+
+    List<Camera.Size> supportedSizes;
+    Camera camera = fragment.getCamera();
+
+    if (camera != null) {
+      supportedSizes = (type.equals("previews")) ? camera.getParameters().getSupportedPreviewSizes() : camera.getParameters().getSupportedPictureSizes();
+      if (supportedSizes != null) {
+        JSONArray sizes = new JSONArray();
+        for (int i=0; i<supportedSizes.size(); i++) {
+          Camera.Size size = supportedSizes.get(i);
+          int h = size.height;
+          int w = size.width;
+          JSONObject jsonSize = new JSONObject();
+          try {
+            jsonSize.put("height", new Integer(h));
+            jsonSize.put("width", new Integer(w));
+          }
+          catch(Exception e){
+            e.printStackTrace();
+          }
+          sizes.put(jsonSize);
+        }
+        callbackContext.success(sizes);
+        return true;
+      }
+      callbackContext.error("Camera Parameters access error");
+      return false;
+    }
+    callbackContext.error("Camera needs to be started first");
+    return false;
+
+  }    
+
   private boolean startCamera(final JSONArray args, CallbackContext callbackContext) {
-    if(fragment != null){
+    Log.d(TAG, "start camera action");
+    if (fragment != null) {
+      callbackContext.error("Camera already started");
       return false;
     }
     fragment = new CameraActivity();
     fragment.setEventListener(this);
+    final CallbackContext cb = callbackContext;
 
     cordova.getActivity().runOnUiThread(new Runnable() {
       @Override
@@ -99,10 +167,14 @@
 
         try {
           DisplayMetrics metrics = cordova.getActivity().getResources().getDisplayMetrics();
+          // offset
           int x = (int) TypedValue.applyDimension(TypedValue.COMPLEX_UNIT_DIP, args.getInt(0), metrics);
           int y = (int) TypedValue.applyDimension(TypedValue.COMPLEX_UNIT_DIP, args.getInt(1), metrics);
+
+          // size
           int width = (int) TypedValue.applyDimension(TypedValue.COMPLEX_UNIT_DIP, args.getInt(2), metrics);
           int height = (int) TypedValue.applyDimension(TypedValue.COMPLEX_UNIT_DIP, args.getInt(3), metrics);
+
           String defaultCamera = args.getString(4);
           Boolean tapToTakePicture = args.getBoolean(5);
           Boolean dragEnabled = args.getBoolean(6);
@@ -126,8 +198,7 @@
           if(toBack){
             webView.getView().setBackgroundColor(0x00000000);
             ((ViewGroup)webView.getView()).bringToFront();
-          }
-          else{
+          }else{
             //set camera back to front
             containerView.setAlpha(Float.parseFloat(args.getString(8)));
             containerView.bringToFront();
@@ -138,14 +209,21 @@
           FragmentTransaction fragmentTransaction = fragmentManager.beginTransaction();
           fragmentTransaction.add(containerView.getId(), fragment);
           fragmentTransaction.commit();
+
+          cb.success("Camera started");
+        } catch (Exception e) {
+          e.printStackTrace();
+          cb.error("Camera start error");                    
         }
-        catch(Exception e){
-          e.printStackTrace();
-        }
       }
     });
     return true;
   }
+
+  private String invertCamera(String originalCamera){
+    return originalCamera == "front" ? "back" : "front";
+  }
+
   private boolean takePicture(final JSONArray args, CallbackContext callbackContext) {
     if(fragment == null){
       return false;
@@ -154,20 +232,19 @@
     pluginResult.setKeepCallback(true);
     callbackContext.sendPluginResult(pluginResult);
     try {
-      double maxWidth = args.getDouble(0);
-      double maxHeight = args.getDouble(1);
+      double maxWidth = 0;
+      double maxHeight = 0;
       fragment.takePicture(maxWidth, maxHeight);
-    }
-    catch(Exception e){
+    } catch (Exception e) {
       e.printStackTrace();
       return false;
     }
     return true;
   }
 
-  public void onPictureTaken(String originalPicturePath, String previewPicturePath){
+  public void onPictureTaken(String originalPicture) {
     JSONArray data = new JSONArray();
-    data.put(originalPicturePath).put(previewPicturePath);
+    data.put(originalPicture);
     PluginResult pluginResult = new PluginResult(PluginResult.Status.OK, data);
     pluginResult.setKeepCallback(true);
     takePictureCallbackContext.sendPluginResult(pluginResult);
@@ -176,242 +253,13 @@
   private boolean setColorEffect(final JSONArray args, CallbackContext callbackContext) {
     if(fragment == null){
       return false;
-=======
-    private final String TAG = "CameraPreview";
-    private final String setOnPictureTakenHandlerAction = "setOnPictureTakenHandler";
-    private final String setColorEffectAction = "setColorEffect";
-    private final String startCameraAction = "startCamera";
-    private final String stopCameraAction = "stopCamera";
-    private final String switchCameraAction = "switchCamera";
-    private final String takePictureAction = "takePicture";
-    private final String showCameraAction = "showCamera";
-    private final String hideCameraAction = "hideCamera";
-
-    private final String getSupportedPreviewSizesAction = "getSupportedPreviewSizes";
-    private final String getSupportedPictureSizesAction = "getSupportedPictureSizes";    
-
-
-    private final String [] permissions = {
-        Manifest.permission.CAMERA,
-        Manifest.permission.READ_EXTERNAL_STORAGE,
-        Manifest.permission.WRITE_EXTERNAL_STORAGE
-    };
-
-    private final int permissionsReqId = 0;
-    
-    private CameraActivity fragment;
-    private CallbackContext takePictureCallbackContext;
-    private CallbackContext wLogCallbackContext;
-
-    private CallbackContext execCallback;
-    private JSONArray execArgs;
-    
-    private int containerViewId = 1;
-    public CameraPreview() {
-
-        super();
-        Log.d(TAG, "Constructing");
-    }
-
-    @Override
-    public boolean execute(String action, JSONArray args, CallbackContext callbackContext) throws JSONException {
-        if (setOnPictureTakenHandlerAction.equals(action)) {
-            return setOnPictureTakenHandler(args, callbackContext);
-        } else if (startCameraAction.equals(action)) {
-            if (cordova.hasPermission(permissions[0])) {
-                return startCamera(args, callbackContext);
-            }
-            else {
-                execCallback = callbackContext;
-                execArgs = args;
-                cordova.requestPermissions(this, 0, permissions);
-            }
-        } else if (takePictureAction.equals(action)) {
-            return takePicture(args, callbackContext);
-        } else if (setColorEffectAction.equals(action)) {
-            return setColorEffect(args, callbackContext);
-        } else if (stopCameraAction.equals(action)) {
-            return stopCamera(args, callbackContext);
-        } else if (hideCameraAction.equals(action)) {
-            return hideCamera(args, callbackContext);
-        } else if (showCameraAction.equals(action)) {
-            return showCamera(args, callbackContext);
-        } else if (switchCameraAction.equals(action)) {
-            return switchCamera(args, callbackContext);
-        } else if (getSupportedPreviewSizesAction.equals(action)) {
-            return getSupportedResolutions("previews", callbackContext);
-        } else if (getSupportedPictureSizesAction.equals(action)) {
-            return getSupportedResolutions("pictures", callbackContext);
-        }        
-
-        return false;
-    }
-
-    @Override
-    public void onRequestPermissionResult(int requestCode, String[] permissions, int[] grantResults) throws JSONException {
-        for(int r:grantResults)
-            {
-                if(r == PackageManager.PERMISSION_DENIED)
-                    {
-                        execCallback.sendPluginResult(new PluginResult(PluginResult.Status.ILLEGAL_ACCESS_EXCEPTION));
-                        return;
-                    }
-            }
-        if (requestCode == permissionsReqId) {
-            startCamera(execArgs, execCallback);
-        }
-    }
-    
-    private boolean getSupportedResolutions(final String type, CallbackContext callbackContext) {
-    
-    List<Camera.Size> supportedSizes;
+    }
+
     Camera camera = fragment.getCamera();
-
-    if (camera != null) {
-        supportedSizes = (type.equals("previews")) ? camera.getParameters().getSupportedPreviewSizes() : camera.getParameters().getSupportedPictureSizes();
-        if (supportedSizes != null) {
-            JSONArray sizes = new JSONArray();
-            for (int i=0; i<supportedSizes.size(); i++) {
-                Camera.Size size = supportedSizes.get(i);
-                int h = size.height;
-                int w = size.width;
-                JSONObject jsonSize = new JSONObject();
-                try {
-                    jsonSize.put("height", new Integer(h));
-                    jsonSize.put("width", new Integer(w));
-                }
-                catch(Exception e){
-                    e.printStackTrace();
-                }
-                sizes.put(jsonSize);
-            }
-            callbackContext.success(sizes);
-            return true;
-        }
-        callbackContext.error("Camera Parameters access error");
-        return false;
-    }
-    callbackContext.error("Camera needs to be started first");
-    return false;
-
-    }    
-
-    private boolean startCamera(final JSONArray args, CallbackContext callbackContext) {
-        Log.d(TAG, "start camera action");
-        if (fragment != null) {
-            callbackContext.error("Camera already started");
-            return false;
-        }
-
-        
-        fragment = new CameraActivity();
-        fragment.setEventListener(this);
-        final CallbackContext cb = callbackContext;
-        cordova.getActivity().runOnUiThread(new Runnable() {
-            @Override
-            public void run() {
-
-                try {
-                    DisplayMetrics metrics = cordova.getActivity().getResources().getDisplayMetrics();
-                    // offset
-                    int x = (int) TypedValue.applyDimension(TypedValue.COMPLEX_UNIT_DIP, args.getInt(0), metrics);
-                    int y = (int) TypedValue.applyDimension(TypedValue.COMPLEX_UNIT_DIP, args.getInt(1), metrics);
-
-                    // size
-                    int width = (int) TypedValue.applyDimension(TypedValue.COMPLEX_UNIT_DIP, args.getInt(2), metrics);
-                    int height = (int) TypedValue.applyDimension(TypedValue.COMPLEX_UNIT_DIP, args.getInt(3), metrics);
-
-                    String defaultCamera = args.getString(4);
-//                    String defaultCamera = invertCamera(args.getString(4));
-                    Boolean tapToTakePicture = args.getBoolean(5);
-                    Boolean dragEnabled = args.getBoolean(6);
-                    Boolean toBack = args.getBoolean(7);
-
-                    fragment.defaultCamera = defaultCamera;
-                    fragment.tapToTakePicture = tapToTakePicture;
-                    fragment.dragEnabled = dragEnabled;
-                    fragment.setRect(x, y, width, height);
-
-                    //create or update the layout params for the container view
-                    FrameLayout containerView = (FrameLayout) cordova.getActivity().findViewById(containerViewId);
-                    if (containerView == null) {
-                        containerView = new FrameLayout(cordova.getActivity().getApplicationContext());
-                        containerView.setId(containerViewId);
-
-                        FrameLayout.LayoutParams containerLayoutParams = new FrameLayout.LayoutParams(FrameLayout.LayoutParams.MATCH_PARENT, FrameLayout.LayoutParams.MATCH_PARENT);
-                        cordova.getActivity().addContentView(containerView, containerLayoutParams);
-                    }
-                    //display camera bellow the webview
-                    if (toBack) {
-						webView.getView().setBackgroundColor(0x00000000);
-						((ViewGroup)webView.getView()).bringToFront();
-//                        webView.setBackgroundColor(0x00000000);
-//                        ViewGroup g = (ViewGroup) webView.getParent();
-//                        g.setBackgroundColor(0x00000000);
-//                        g.bringToFront();
-                    } else {
-                        //set camera back to front
-                        containerView.bringToFront();
-                    }
-
-                    //add the fragment to the container
-                    FragmentManager fragmentManager = cordova.getActivity().getFragmentManager();
-                    FragmentTransaction fragmentTransaction = fragmentManager.beginTransaction();
-                    fragmentTransaction.add(containerView.getId(), fragment);
-                    fragmentTransaction.commit();
-
-
-//                    Log.d("CameraPreview", "before switch");
-//                    fragment.switchCamera();
-//                    Log.d("CameraPreview", "after switch");
-
-                    cb.success("Camera started");
-                } catch (Exception e) {
-                    e.printStackTrace();
-                    cb.error("Camera start error");                    
-
-                }
-                
-            }
-        });
-//        fragment.printPreviewSize("previewStartCamera");
-        return true;
->>>>>>> 981dfa30
-    }
-
-    private String invertCamera(String originalCamera){
-        return originalCamera == "front" ? "back" : "front";
-    }
-
-    private boolean takePicture(final JSONArray args, CallbackContext callbackContext) {
-        if (fragment == null) {
-            return false;
-        }
-        PluginResult pluginResult = new PluginResult(PluginResult.Status.OK);
-        pluginResult.setKeepCallback(true);
-        callbackContext.sendPluginResult(pluginResult);
-        try {
-//            double maxWidth = args.getDouble(0);
-//            double maxHeight = args.getDouble(1);
-            double maxWidth = 0;
-            double maxHeight = 0;
-            fragment.takePicture(maxWidth, maxHeight);
-        } catch (Exception e) {
-            e.printStackTrace();
-            return false;
-        }
-        return true;
-    }
-
-    public void onPictureTaken(String originalPicture) {
-        JSONArray data = new JSONArray();
-        data.put(originalPicture);
-        PluginResult pluginResult = new PluginResult(PluginResult.Status.OK, data);
-        pluginResult.setKeepCallback(true);
-        takePictureCallbackContext.sendPluginResult(pluginResult);
-    }
-
-<<<<<<< HEAD
+    if (camera == null){
+      return true;
+    }
+
     Camera.Parameters params = camera.getParameters();
 
     try {
@@ -593,113 +441,4 @@
     takePictureCallbackContext = callbackContext;
     return true;
   }
-=======
-    /*public void onPictureTaken(String originalPicturePath, String previewPicturePath) {
-        JSONArray data = new JSONArray();
-        data.put(originalPicturePath).put(previewPicturePath);
-        PluginResult pluginResult = new PluginResult(PluginResult.Status.OK, data);
-        pluginResult.setKeepCallback(true);
-        takePictureCallbackContext.sendPluginResult(pluginResult);
-    }*/
-
-    private boolean setColorEffect(final JSONArray args, CallbackContext callbackContext) {
-        if (fragment == null) {
-            return false;
-        }
-
-        Camera camera = fragment.getCamera();
-        if (camera == null) {
-            return true;
-        }
-
-
-        Camera.Parameters params = camera.getParameters();
-
-        try {
-            String effect = args.getString(0);
-
-            if (effect.equals("aqua")) {
-                params.setColorEffect(Camera.Parameters.EFFECT_AQUA);
-            } else if (effect.equals("blackboard")) {
-                params.setColorEffect(Camera.Parameters.EFFECT_BLACKBOARD);
-            } else if (effect.equals("mono")) {
-                params.setColorEffect(Camera.Parameters.EFFECT_MONO);
-            } else if (effect.equals("negative")) {
-                params.setColorEffect(Camera.Parameters.EFFECT_NEGATIVE);
-            } else if (effect.equals("none")) {
-                params.setColorEffect(Camera.Parameters.EFFECT_NONE);
-            } else if (effect.equals("posterize")) {
-                params.setColorEffect(Camera.Parameters.EFFECT_POSTERIZE);
-            } else if (effect.equals("sepia")) {
-                params.setColorEffect(Camera.Parameters.EFFECT_SEPIA);
-            } else if (effect.equals("solarize")) {
-                params.setColorEffect(Camera.Parameters.EFFECT_SOLARIZE);
-            } else if (effect.equals("whiteboard")) {
-                params.setColorEffect(Camera.Parameters.EFFECT_WHITEBOARD);
-            }
-
-            fragment.setCameraParameters(params);
-            return true;
-        } catch (Exception e) {
-            e.printStackTrace();
-            return false;
-        }
-    }
-
-    private boolean stopCamera(final JSONArray args, CallbackContext callbackContext) {
-        if (fragment == null) {
-            return false;
-        }
-
-        FragmentManager fragmentManager = cordova.getActivity().getFragmentManager();
-        FragmentTransaction fragmentTransaction = fragmentManager.beginTransaction();
-        fragmentTransaction.remove(fragment);
-        fragmentTransaction.commit();
-        fragment = null;
-
-        return true;
-    }
-
-    private boolean showCamera(final JSONArray args, CallbackContext callbackContext) {
-        if (fragment == null) {
-            return false;
-        }
-
-        FragmentManager fragmentManager = cordova.getActivity().getFragmentManager();
-        FragmentTransaction fragmentTransaction = fragmentManager.beginTransaction();
-        fragmentTransaction.show(fragment);
-        fragmentTransaction.commit();
-
-        return true;
-    }
-
-    private boolean hideCamera(final JSONArray args, CallbackContext callbackContext) {
-        if (fragment == null) {
-            return false;
-        }
-
-        FragmentManager fragmentManager = cordova.getActivity().getFragmentManager();
-        FragmentTransaction fragmentTransaction = fragmentManager.beginTransaction();
-        fragmentTransaction.hide(fragment);
-        fragmentTransaction.commit();
-
-        return true;
-    }
-
-    private boolean switchCamera(final JSONArray args, CallbackContext callbackContext) {
-        if (fragment == null) {
-            callbackContext.error("Error switching cameras");
-            return false;
-        }
-        fragment.switchCamera();
-        callbackContext.success("Switched camera successfully");
-        return true;
-    }
-
-    private boolean setOnPictureTakenHandler(JSONArray args, CallbackContext callbackContext) {
-        Log.d(TAG, "setOnPictureTakenHandler");
-        takePictureCallbackContext = callbackContext;
-        return true;
-    }
->>>>>>> 981dfa30
 }